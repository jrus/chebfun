function p = legpoly(n, dom, normalize, method)
%LEGPOLY   Legendre polynomials.
%   P = LEGPOLY(N) computes a CHEBFUN of the Legendre polynomial of degree N on
%   the interval [-1,1]. N can be a vector of integers, in which case the output
%   is an array-valued CHEBFUN.
%
%   P = LEGPOLY(N, D) computes the Legendre polynomials as above, but on the
%   interval given by the domain D, which must be bounded.
%
%   P = LEGPOLY(N, D, 'norm') or P = LEGPOLY(N, 'norm') normalises so that
%   integrate(P(:,j).*P(:,k)) = delta_{j,k}.
%
%   For N <= 1000 LEGPOLY uses a weighted QR factorisation of a 2*(N+1) x
%   2*(N+1) Chebyshev Vandermonde matrix. For scalar N > 1000 it uses the
%   LEG2CHEB method and for a vector of N with any entry > 1000 it uses the
%   standard recurrence relation. This default can be overwritten by passing a
%   fourth input LEGPOLY(N, D, NORM, METHOD), where METHOD is 1, 2, or 3
%   respectively.
%
% See also CHEBPOLY, LEGPTS, and LEG2CHEB.

% Copyright 2014 by The University of Oxford and The Chebfun Developers.
% See http://www.chebfun.org/ for Chebfun information.

% Parse input:
if ( isempty(n) )
    p = chebfun; 
    return
end
if ( nargin < 2 || isempty(dom) )
    dom = [-1, 1];
end
if ( nargin < 3 || isempty(normalize) )
    normalize = 0; 
end
if ( ischar(dom) )
    normalize = dom;
    dom = [-1,1]; 
end
if ( strncmp(normalize, 'norm', 4) )
    normalize = 1;
elseif ( ischar(normalize) )
    normalize = 0; 
end
    
% Unbounded domains aren't supported/defined.
if ( any(isinf(dom)) )
    error('CHEBFUN:legpoly:infdomain', ...
        'Legendre polynomials are not defined over an unbounded domain.');
end

% Force a CHEBTECH basis.
defaultPref = chebfunpref();
pref = defaultPref;
tech = feval(pref.tech);
if ( ~isa(tech, 'chebtech') )
    pref.tech = @chebtech2;
end

% Useful values:
nMax = max(n);
nMax1 = nMax + 1;
domIn = dom;
dom = dom([1 end]);

% Determine which method
if ( nargin == 4 )
    % Method has been passed as an input
elseif ( nMax > 1000 )
    if ( numel(n) == 1 )
        % Use LEG2CHEB():
        method = 3;
    else
        % Use three-term recurrence (possible loss of orthogonality)
        method = 1;
    end
else
    % Use QR orthogonalization of Chebyshev polynomials for moderate nmax
    method = 2;
end
if ( ~isscalar(n) && method == 3 )
    % Can only use method 3 for scalar inputs.
    method = 2;
end

switch method
    case 1 % Recurrence
        
        [aa, bb, cc] = unique(n);      %#ok<ASGLU>
        P = zeros(nMax1, length(n));   % Initialise storage
        x = chebpts(nMax1, 2);         % Chebyshev points
        L0 = ones(nMax1, 1); L1 = x;   % P_0 and P_1
        ind = 1;                       % Initialise counter
        for k = 2:nMax+2,              % The recurrence relation (k = degree)
            if ( aa(ind) == k-2 )
                if ( normalize )
                    invnrm = sqrt((2*k-3)/diff(dom));
                    P(:,ind) = L0*invnrm;
                else
                    P(:,ind) = L0;
                end
                ind = ind + 1;
            end
            tmp = L1;
            L1 = (2-1/k)*x.*L1 - (1-1/k)*L0;
            L0 = tmp;
        end
        C = chebtech2.vals2coeffs(P(:,cc));       % Convert to coefficients
    
    case 2 % QR

        pts = 2*nMax1;              % Expand on Chebyshev grid of twice the size
        [~, w] = chebpts(pts, 2);   % Grab the Clenshaw-Curtis weights
        theta = pi*(pts-1:-1:0)'/(pts-1);
        A = cos(theta*(0:nMax));                  % Vandemonde-type matrix
        D = spdiags(sqrt(w(:)), 0, pts, pts);     % C-C quad weights
        Dinv = spdiags(1./sqrt(w(:)), 0, pts, pts);
        [Q, ~] = qr(D*A, 0);                      % Weighted QR
        P = Dinv*Q;
        if ( normalize )
            PP = P(:,n+1) * diag(sqrt(2/diff(dom)) * sign(P(end,n+1)));
        else
            PP = P(:,n+1) * diag(1./P(end,n+1));
        end
        C = chebtech2.vals2coeffs(PP);            % Convert to coefficients
        C(1:nMax1,:) = [];                        % Trim coefficients > nMax+1
        
    case 3 % LEG2CHEB

        c_leg = [1 ; zeros(n, 1)];                % Legendre coefficients
        C = leg2cheb(c_leg);                      % Chebyshev coefficients
        if ( normalize )
            C = C*sqrt((n+.5));
        end
    
end

% Construct CHEBFUN from coeffs:
p = chebfun(C, dom, pref, 'coeffs');              

<<<<<<< HEAD
if ( ~strncmp(defaultPref.tech, 'chebtech', 7) )
    % Construct a CHEBFUN of the approprate form by evaluating p:
    p = chebfun(@(x) feval(p, x), domIn);
elseif ( numel(domIn) > 2 )
=======
if ( numel(domIn) > 2 )
>>>>>>> 2b3bd5d3
    p = restrict(p, domIn);
end

% Adjust orientation:
if ( size(n, 1) > 1 )
   p = p.'; 
end

end<|MERGE_RESOLUTION|>--- conflicted
+++ resolved
@@ -138,14 +138,7 @@
 % Construct CHEBFUN from coeffs:
 p = chebfun(C, dom, pref, 'coeffs');              
 
-<<<<<<< HEAD
-if ( ~strncmp(defaultPref.tech, 'chebtech', 7) )
-    % Construct a CHEBFUN of the approprate form by evaluating p:
-    p = chebfun(@(x) feval(p, x), domIn);
-elseif ( numel(domIn) > 2 )
-=======
 if ( numel(domIn) > 2 )
->>>>>>> 2b3bd5d3
     p = restrict(p, domIn);
 end
 
