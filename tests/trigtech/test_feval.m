--- conflicted
+++ resolved
@@ -21,92 +21,57 @@
 f = testclass.make(@(x) ones(size(x)), [], pref);
 f_exact = @(x) ones(size(x));
 pass(1) = (norm(feval(f, x) - f_exact(x), inf) < ...
-    10*f.vscale.*f.epslevel);
+    10*vscale(f).*eps);
 
 f = testclass.make(@(x) sin(pi*x), [], pref);
 f_exact = @(x) sin(pi*x);
-<<<<<<< HEAD
-pass(1) = (norm(feval(f, x) - f_exact(x), inf) < ...
+pass(2) = (norm(feval(f, x) - f_exact(x), inf) < ...
     10*vscale(f).*eps);
 
 f = testclass.make(@(x) exp(cos(pi*x)) - 1, [], pref);
 f_exact = @(x) exp(cos(pi*x)) - 1;
-pass(2) = (norm(feval(f, x) - f_exact(x), inf) < ...
+pass(3) = (norm(feval(f, x) - f_exact(x), inf) < ...
     10*vscale(f).*eps);
 
 f = testclass.make(@(x) cos(100*sin(pi*x)), [], pref);
 f_exact = @(x) cos(100*sin(pi*x));
-pass(3) = (norm(feval(f, x) - f_exact(x), inf) < ...
+pass(4) = (norm(feval(f, x) - f_exact(x), inf) < ...
     1e3*vscale(f).*eps);
-=======
-pass(2) = (norm(feval(f, x) - f_exact(x), inf) < ...
-    10*f.vscale.*f.epslevel);
-
-f = testclass.make(@(x) exp(cos(pi*x)) - 1, [], pref);
-f_exact = @(x) exp(cos(pi*x)) - 1;
-pass(3) = (norm(feval(f, x) - f_exact(x), inf) < ...
-    10*f.vscale.*f.epslevel);
-
-f = testclass.make(@(x) cos(100*sin(pi*x)), [], pref);
-f_exact = @(x) cos(100*sin(pi*x));
-pass(4) = (norm(feval(f, x) - f_exact(x), inf) < ...
-    1e3*f.vscale.*f.epslevel);
->>>>>>> 59c56d3c
     
 f = testclass.make(@(x) exp(1i*pi*x), [], pref);
 f_exact = @(x) exp(1i*pi*x);
-<<<<<<< HEAD
-pass(4) = (norm(feval(f, x) - f_exact(x), inf) < ...
+pass(5) = (norm(feval(f, x) - f_exact(x), inf) < ...
     10*vscale(f).*eps);
-=======
-pass(5) = (norm(feval(f, x) - f_exact(x), inf) < ...
-    10*f.vscale.*f.epslevel);
 
 % Check that even expansions are working
 coeffs = [2 0.25*1i 5 -0.25*1i].';
 f_exact = @(x) 2*cos(2*pi*x) + 0.5*sin(pi*x) + 5;
 f = testclass.make({[],coeffs},[],pref);
 pass(6) = (norm(feval(f, x) - f_exact(x), inf) < ...
-    10*f.vscale.*f.epslevel);
+    10*vscale(f).*eps);
 
 coeffs = ([2 0.25*1i 5 -0.25*1i] + [2*1i 0.25 5*1i 0.25]).';
 f_exact = @(x) 2*(1+1i)*cos(2*pi*x) + 0.5*(cos(pi*x) + sin(pi*x)) + 5*(1 + 1i);
 f = testclass.make({[],coeffs},[],pref);
 pass(7) = (norm(feval(f, x) - f_exact(x), inf) < ...
-    10*f.vscale.*f.epslevel);
->>>>>>> 59c56d3c
+    10*vscale(f).*eps);
 
 %%
 % Check row vector and matrix input.
     
 err = feval(f, x.') - f_exact(x.');
-<<<<<<< HEAD
-pass(5) = (all(size(err) == [1 1000])) && (norm(err(:), inf) < ...
+pass(8) = (all(size(err) == [1 1000])) && (norm(err(:), inf) < ...
     10*vscale(f).*eps);
 
 x_mtx = reshape(x, [100 10]);
 err = feval(f, x_mtx) - f_exact(x_mtx);
-pass(6) = (all(size(err) == [100 10])) && (norm(err(:), inf) < ...
+pass(9) = (all(size(err) == [100 10])) && (norm(err(:), inf) < ...
     10*vscale(f).*eps);
 
 x_3mtx = reshape(x, [10 10 10]);
 err = feval(f, x_3mtx) - f_exact(x_3mtx);
-pass(7) = (all(size(err) == [10 10 10])) && (norm(err(:), inf) < ...
+pass(10) = (all(size(err) == [10 10 10])) && (norm(err(:), inf) < ...
     10*vscale(f).*eps);
-=======
-pass(8) = (all(size(err) == [1 1000])) && (norm(err(:), inf) < ...
-    10*f.vscale.*f.epslevel);
-
-x_mtx = reshape(x, [100 10]);
-err = feval(f, x_mtx) - f_exact(x_mtx);
-pass(9) = (all(size(err) == [100 10])) && (norm(err(:), inf) < ...
-    10*f.vscale.*f.epslevel);
-
-x_3mtx = reshape(x, [10 10 10]);
-err = feval(f, x_3mtx) - f_exact(x_3mtx);
-pass(10) = (all(size(err) == [10 10 10])) && (norm(err(:), inf) < ...
-    10*f.vscale.*f.epslevel);
->>>>>>> 59c56d3c
 
 %%
 % Check operation for array-valued trigtech objects.
@@ -114,11 +79,7 @@
 f = testclass.make(@(x) [(2+sin(pi*x)).*exp(1i*pi*x), -(2+sin(pi*x)).*exp(1i*pi*x), 2+sin(pi*x)], [], pref);
 f_exact = @(x) [(2+sin(pi*x)).*exp(1i*pi*x), -(2+sin(pi*x)).*exp(1i*pi*x), 2+sin(pi*x)];
 err = feval(f, x) - f_exact(x);
-<<<<<<< HEAD
-pass(8) = all(max(abs(err)) < 10*max(vscale(f).*eps));
-=======
-pass(11) = all(max(abs(err)) < 10*max(f.vscale.*f.epslevel));
->>>>>>> 59c56d3c
+pass(11) = all(max(abs(err)) < 10*max(vscale(f).*eps));
 
 %%
 % Test for evaluating array-valued trigtech objects at matrix arguments if
@@ -129,10 +90,6 @@
 fx = feval(f, x2);
 f_exact = [0 0 0 -1 1 -1 exp(-1i*pi) 1 exp(1i*pi)
     [1 sqrt(2) 1 1 0 -1]/sqrt(2) exp(1i*pi.*[.25 .5 .75])];
-<<<<<<< HEAD
-pass(9) = all(all(abs(fx - f_exact) < 10*max(vscale(f).*eps)));
-=======
-pass(12) = all(all(abs(fx - f_exact) < 10*max(f.vscale.*f.epslevel)));
->>>>>>> 59c56d3c
+pass(12) = all(all(abs(fx - f_exact) < 10*max(vscale(f).*eps)));
 
 end