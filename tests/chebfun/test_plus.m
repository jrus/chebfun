% Test file for @chebfun/plus.m.

function pass = test_plus(pref)

% Get preferences.
if ( nargin < 1 )
    pref = chebpref();
end

% Generate a few random points to use as test values.
seedRNG(6178);
x = 2 * rand(100, 1) - 1;

% A random number to use as an arbitrary additive constant.
alpha = -0.194758928283640 + 0.075474485412665i;

% Check behavior for empty arguments.
f = chebfun(@(x) sin(x), pref);
g = chebfun();
pass(1) = isempty(f + []);
pass(2) = isempty(f + g);

% Turn on splitting, since we'll need it for the rest of the tests.
pref.enableBreakpointDetection = 1;

%% Test addition with scalars.
f1_op = @(x) sin(x).*abs(x - 0.1);
f1 = chebfun(f1_op, pref);
pass(3:4) = test_add_function_to_scalar(f1, f1_op, alpha, x);

%% Test addition of two chebfun objects.
g1_op = @(x) cos(x).*sign(x + 0.2);
g1 = chebfun(g1_op, pref);
pass(5:6) = test_add_function_to_function(f1, f1_op, g1, g1_op, x);

% Test operation for array-valued chebfuns.
f2_op = @(x) [sin(x).*abs(x - 0.1)  exp(x)];
f2 = chebfun(f2_op, pref);
pass(7:8) = test_add_function_to_scalar(f2, f2_op, alpha, x);

g2_op = @(x) [cos(x).*sign(x + 0.2) tan(x)];
g2 = chebfun(g2_op, pref);
pass(9:10) = test_add_function_to_function(f2, f2_op, g2, g2_op, x);

% Test operation for transposed chebfuns.
pass(11:12) = test_add_function_to_scalar(f1.', @(x) f1_op(x).', alpha, x);
pass(13:14) = test_add_function_to_function(f1.', @(x) f1_op(x).', ...
    g1.', @(x) g1_op(x).', x);

% Check error conditions.
try
    h = f1 + uint8(128);
    pass(15) = strcmp(ME.identifier, 'CHEBFUN:plus:unknown');
catch ME
    pass(15) = true;
end

try
    h = f1 + g1.';
    pass(16) = strcmp(ME.identifier, 'CHEBFUN:plus:matdim');
catch ME
    pass(16) = true;
end

% Test addition of array-valued scalar to array-valued chebfun.
f = chebfun(@(x) [sin(x) cos(x) exp(x)], pref);
g = f + [1 2 3];
g_exact = @(x) [(1 + sin(x)) (2 + cos(x)) (3 + exp(x))];
err = feval(g, x) - g_exact(x);
pass(17) = norm(err(:), inf) < 10*max(g.vscale*g.epslevel);

% Test scalar expansion in chebfun argument.
f = chebfun(@(x) sin(x), pref);
g = f + [1 2 3];
g_exact = @(x) [(1 + sin(x)) (2 + sin(x)) (3 + sin(x))];
err = feval(g, x) - g_exact(x);
pass(18) = isequal(size(g, 2), 3) && norm(err(:), inf) < ...
    10*max(g.vscale*g.epslevel);

<<<<<<< HEAD
%% QUASIMATRIX

% Test operation for quasimatrices.
f2_op = @(x) [sin(x).*abs(x - 0.1)  exp(x)];
f2 = chebfun(f2_op, pref);
f2q = quasimatrix(f2_op, pref);
pass(19:20) = test_add_function_to_scalar(f2q, f2_op, alpha, x);

g2_op = @(x) [cos(x).*sign(x + 0.2) tan(x)];
g2 = chebfun(g2_op, pref);
g2q = quasimatrix(g2_op, pref);
pass(21:22) = test_add_function_to_function(f2q, f2_op, g2q, g2_op, x);
pass(23:24) = test_add_function_to_function(f2, f2_op, g2q, g2_op, x);
pass(25:26) = test_add_function_to_function(f2q, f2_op, g2, g2_op, x);

% Test addition of array-valued scalar to quasimatrices.
f = quasimatrix(@(x) [sin(x) cos(x) exp(x)], pref);
g = f + [1 2 3];
g_exact = @(x) [(1 + sin(x)) (2 + cos(x)) (3 + exp(x))];
err = feval(g, x) - g_exact(x);
pass(27) = norm(err(:), inf) < 10*max(vscale(g)*epslevel(g));

=======
%% Test on singular function: piecewise smooth chebfun - splitting on.

dom = [-2 7];

% Generate a few random points to use as test values.
seedRNG(6178);
x = diff(dom) * rand(100, 1) + dom(1);

pow = -1;
op1 = @(x) (x - dom(2)).^pow.*sin(100*x);
op2 = @(x) (x - dom(2)).^pow.*cos(300*x);
pref.singPrefs.exponents = [0 pow];
pref.enableBreakpointDetection = 1;
f = chebfun(op1, dom, pref);
g = chebfun(op2, dom, pref);
h = f + g;
vals_h = feval(h, x);
op = @(x)  (x - dom(2)).^pow.*(sin(100*x)+cos(300*x));
h_exact = op(x);
pass(19) = ( norm(vals_h-h_exact, inf) < max(get(f, 'epslevel'), get(g, 'epslevel'))*...
    norm(h_exact, inf) );
>>>>>>> 2639bb8b

end

% Test the addition of a chebfun F, specified by F_OP, to a scalar ALPHA using
% a grid of points X in the domain of F for testing samples.
function result = test_add_function_to_scalar(f, f_op, alpha, x)
    g1 = f + alpha;
    g2 = alpha + f;
    result(1) = isequal(g1, g2);
    g_exact = @(x) f_op(x) + alpha;
    result(2) = norm(feval(g1, x) - g_exact(x), inf) < 10*vscale(g1)*epslevel(g1);
end

% Test the addition of two chebfun objects F and G, specified by F_OP and
% G_OP, using a grid of points X in the domain of F and G for testing samples.
function result = test_add_function_to_function(f, f_op, g, g_op, x)
    h1 = f + g;
    h2 = g + f;
    result(1) = isequal(h1, h2);
    h_exact = @(x) f_op(x) + g_op(x);
    norm(feval(h1, x) - h_exact(x), inf);
    result(2) = norm(feval(h1, x) - h_exact(x), inf) < 10*vscale(h1)*epslevel(h1);
end<|MERGE_RESOLUTION|>--- conflicted
+++ resolved
@@ -77,7 +77,6 @@
 pass(18) = isequal(size(g, 2), 3) && norm(err(:), inf) < ...
     10*max(g.vscale*g.epslevel);
 
-<<<<<<< HEAD
 %% QUASIMATRIX
 
 % Test operation for quasimatrices.
@@ -100,7 +99,6 @@
 err = feval(g, x) - g_exact(x);
 pass(27) = norm(err(:), inf) < 10*max(vscale(g)*epslevel(g));
 
-=======
 %% Test on singular function: piecewise smooth chebfun - splitting on.
 
 dom = [-2 7];
@@ -120,9 +118,8 @@
 vals_h = feval(h, x);
 op = @(x)  (x - dom(2)).^pow.*(sin(100*x)+cos(300*x));
 h_exact = op(x);
-pass(19) = ( norm(vals_h-h_exact, inf) < max(get(f, 'epslevel'), get(g, 'epslevel'))*...
+pass(28) = ( norm(vals_h-h_exact, inf) < max(get(f, 'epslevel'), get(g, 'epslevel'))*...
     norm(h_exact, inf) );
->>>>>>> 2639bb8b
 
 end
 
