% Test file for @chebfun/eq.m.

function pass = test_eq(pref)

if ( nargin < 1 )
    pref = chebpref();
end

% Generate a few random points to use as test values.
seedRNG(6178);
x = 2 * rand(100, 1) - 1;

% Check the empty case.
f = chebfun(@(x) sin(x), [-1 -0.5 0 0.5 1], pref);
g = chebfun();
pass(1) = isempty(f == g)  && isempty(g == f);

% Check a few simple examples.
g = chebfun(@(x) 0*x + sqrt(2)/2, pref);
h = f == g;
<<<<<<< HEAD
ind = find(h.pointValues == 1);
pass(2) = abs(h.domain(ind) - pi/4) < 10*vscale(h)*epslevel(h);
=======
ind = find(h.impulses == 1);
err = abs(h.domain(ind) - pi/4);
tol = 10*epslevel(h);
pass(2) = err < tol;
>>>>>>> 2e8b5123

f = chebfun(@(x) exp(x), pref);
g = chebfun(@(x) (exp(0.5) - exp(-0.5))*(x + 0.5) + exp(-0.5), pref);
h = f == g;
<<<<<<< HEAD
ind = find(h.pointValues == 1);
pass(3) = norm(h.domain(ind) - [-0.5 0.5], inf) < 10*vscale(h)*epslevel(h);
=======
ind = find(h.impulses == 1);
err = norm(h.domain(ind) - [-0.5 0.5], inf);
tol = 10*epslevel(h);
pass(3) = err < tol;
>>>>>>> 2e8b5123

h = f == f;
pass(4) = (numel(h.funs) == 1) && all(feval(h, x) == 1);

h = f == -f;
pass(5) = (numel(h.funs) == 1) && all(feval(h, x) == 0);

%% Check an example where eq() does not need to introduce any new breakpoints.
f = chebfun(@(x) exp(x), [-1 -0.5 0 0.5 1], pref);
g = chebfun(@(x) (exp(0.5) - exp(-0.5))*(x + 0.5) + exp(-0.5), pref);
h = f == g;
<<<<<<< HEAD
ind = find(h.pointValues == 1);
pass(6) = norm(h.domain(ind) - [-0.5 0.5], inf) < 10*vscale(h)*epslevel(h);
=======
ind = find(h.impulses == 1);
pass(6) = norm(h.domain(ind) - [-0.5 0.5], inf) < 10*epslevel(h);
>>>>>>> 2e8b5123

% Check error conditions.
f = chebfun(@(x) [sin(x) cos(x) exp(x)], [-1 -0.5 0 0.5 1], pref);
g = chebfun(@(x) exp(2*pi*1i*x), [-1 1], pref);

try
    h = f == g
    pass(7) = false;
catch ME
    pass(7) = strcmp(ME.identifier, 'CHEBFUN:eq:array');
end

try
    h = g == f
    pass(8) = false;
catch ME
    pass(8) = strcmp(ME.identifier, 'CHEBFUN:eq:array');
end

end<|MERGE_RESOLUTION|>--- conflicted
+++ resolved
@@ -18,28 +18,16 @@
 % Check a few simple examples.
 g = chebfun(@(x) 0*x + sqrt(2)/2, pref);
 h = f == g;
-<<<<<<< HEAD
+
 ind = find(h.pointValues == 1);
 pass(2) = abs(h.domain(ind) - pi/4) < 10*vscale(h)*epslevel(h);
-=======
-ind = find(h.impulses == 1);
-err = abs(h.domain(ind) - pi/4);
-tol = 10*epslevel(h);
-pass(2) = err < tol;
->>>>>>> 2e8b5123
 
 f = chebfun(@(x) exp(x), pref);
 g = chebfun(@(x) (exp(0.5) - exp(-0.5))*(x + 0.5) + exp(-0.5), pref);
 h = f == g;
-<<<<<<< HEAD
+
 ind = find(h.pointValues == 1);
 pass(3) = norm(h.domain(ind) - [-0.5 0.5], inf) < 10*vscale(h)*epslevel(h);
-=======
-ind = find(h.impulses == 1);
-err = norm(h.domain(ind) - [-0.5 0.5], inf);
-tol = 10*epslevel(h);
-pass(3) = err < tol;
->>>>>>> 2e8b5123
 
 h = f == f;
 pass(4) = (numel(h.funs) == 1) && all(feval(h, x) == 1);
@@ -51,13 +39,9 @@
 f = chebfun(@(x) exp(x), [-1 -0.5 0 0.5 1], pref);
 g = chebfun(@(x) (exp(0.5) - exp(-0.5))*(x + 0.5) + exp(-0.5), pref);
 h = f == g;
-<<<<<<< HEAD
+
 ind = find(h.pointValues == 1);
 pass(6) = norm(h.domain(ind) - [-0.5 0.5], inf) < 10*vscale(h)*epslevel(h);
-=======
-ind = find(h.impulses == 1);
-pass(6) = norm(h.domain(ind) - [-0.5 0.5], inf) < 10*epslevel(h);
->>>>>>> 2e8b5123
 
 % Check error conditions.
 f = chebfun(@(x) [sin(x) cos(x) exp(x)], [-1 -0.5 0 0.5 1], pref);
