% Test file for @chebfun/minandmax.m.

function pass = test_minandmax(pref)

if ( nargin == 0 )
    pref = chebfunpref();
end

% Check empty case.
[y, x] = minandmax(chebfun());
pass(1) = isempty(y) && isempty(x);

% Check operation without breakpoints.
f = chebfun(@(x) ((x - 0.2).^3 - (x - 0.2) + 1).*sec(x - 0.2), pref);
[y, x] = minandmax(f);
y_exact = [0.710869767377087 ; 1.884217141925336];
pass(2) = all(abs(y - y_exact) <= 10*vscale(f)*epslevel(f)) && ...
    all(abs(feval(f, x) - y_exact) <= 10*vscale(f)*epslevel(f));

% Check operation with breakpoints.
f = chebfun(@(x) ((x - 0.2).^3 - (x - 0.2) + 1).*sec(x - 0.2), ...
    linspace(-1, 1, 10), pref);
[y, x] = minandmax(f);
y_exact = [0.710869767377087 ; 1.884217141925336];
pass(3) = all(abs(y - y_exact) <= 10*vscale(f)*epslevel(f)) && ...
    all(abs(feval(f, x) - y_exact) <= 10*vscale(f)*epslevel(f));

% Check operation for complex-valued chebfuns.
f = chebfun({@(x) exp((1 + 1i)*x), @(x) 1-x/10}, [-1 0 1],  pref);
[y, x] = minandmax(f);
y_exact = [exp(-1 - 1i) ; 1];
err1 = abs(y - y_exact);
err2 = abs(feval(f, x) - y_exact);
pass(4) = all(err1 <= 10*vscale(f)*epslevel(f)) && ...
    all(err2 <= 10*vscale(f)*epslevel(f));

% Check operation for pointValues.
f = chebfun({-1, 1, 2}, [-1, 0, 1, 2]);
[y, ignored] = minandmax(f);
pass(5) = all(y == [-1 ; 2]);

f.pointValues(1,1) = 10;
f.pointValues(3,1) = -10;
[y, x] = minandmax(f);
pass(6) = all(y == [-10 ; 10]) && all(x == [1 ; -1]);

% Check computation of local extrema.
f = chebfun(@(x) sin(x).^2 + sin(x.^2), [0, 4]);
[y, x] = minandmax(f, 'local');
y_exact = [        0
   1.923771282655145
  -0.342247088203205
   1.117294907913736
  -0.971179645473729
   1.343997479566445
   0.284846700239241];
x_exact = [        0
   1.323339426259694
   2.220599667639221
   2.781195946808315
   3.308480466603983
   3.776766383330969
   4.000000000000000];
pass(7) = numel(y == 7) && norm(y - y_exact, inf) < 10*vscale(f)*epslevel(f);

% Check operation for array-valued chebfuns.
f = chebfun(@(x) [sin(10*x) cos(10*x) exp(x)], [-1 -0.5 0.5 1]);
[y, x] = minandmax(f);
y_exact = [-1 -1 exp(-1) ; 1 1 exp(1)];
fx = feval(f, x(:));
fx = [fx(1:2,1) fx(3:4,2) fx(5:6,3)];
pass(8) = all(abs(y(:) - y_exact(:)) <= 10*vscale(f)*epslevel(f)) && ...
    all(abs(fx(:) - y_exact(:)) <= 10*vscale(f)*epslevel(f));

f = chebfun(@(x) [exp((1 + 1i)*x) sec(1i*(x - 0.5))], [-1 0 1], ...
    pref);
[y, x] = minandmax(f);
y_exact = [exp(-1 - 1i) sec(-1.5i) ; exp(1 + 1i) 1];
fx = feval(f, x(:));
fx = [fx(1:2,1) fx(3:4,2)];
pass(9) = all(abs(y(:) - y_exact(:)) <= 10*vscale(f)*epslevel(f)) && ...
    all(abs(fx(:) - y_exact(:)) <= 10*vscale(f)*epslevel(f));

op = @(x) sin(x).^2 + sin(x.^2);
f = chebfun(@(x) [op(x) op(x/2)], [0, 4]);
[y, x] = minandmax(f, 'local');
y_exact = [        0                  0
   1.923771282655145  1.923771282655145
  -0.342247088203205  0.070019315123878
   1.117294907913736  NaN
  -0.971179645473729  NaN
   1.343997479566445  NaN
   0.284846700239241  NaN];
x_exact = [        0                  0
   1.323339426259694  2.646678852519388
   2.220599667639221  4.000000000000000
   2.781195946808315  NaN
   3.308480466603983  NaN
   3.776766383330969  NaN
   4.000000000000000  NaN];
fx1 = feval(f, x_exact(:,1));
fx2 = feval(f, x_exact(1:3,2));
pass(10) = isequal(size(y), [7 2]) && ...
    all(isnan(y(4:end,2))) && all(isnan(x(4:end,2)));
pass(11) = norm(y(:,1) - y_exact(:,1), inf) < 10*vscale(f)*epslevel(f) && ...
    norm(y(1:3,2) - y_exact(1:3,2), inf) < 10*vscale(f)*epslevel(f) && ...
    norm(fx1(:,1) - y_exact(:,1), inf) < 10*vscale(f)*epslevel(f) && ...
    norm(fx2(:,2) - y_exact(1:3,2), inf) < 10*vscale(f)*epslevel(f);

%% Test on singular function: piecewise smooth chebfun - splitting on.

dom = [-2 7];
pow = -0.5;
op = @(x) (x - dom(1)).^pow.*(sin(300*x).^2);
pref.singPrefs.exponents = [pow 0];
pref.enableBreakpointDetection = 1;
f = chebfun(op, dom, pref);
[y, x] = minandmax(f);
y_exact = [0 ; Inf];
fx = op(x);
pass(12) = ((max(abs(y - y_exact)) < 2e1*get(f, 'epslevel')) && ... 
          (max(abs(fx - y_exact)) < 2e1*get(f, 'epslevel')));

%% Tests on function defined on unbounded domain:

% Doubly-infinite domain:

% Set the domain:
dom = [-Inf Inf];

op = @(x) (1-exp(-x.^2))./x;
f = chebfun(op, dom);
[vals, pos] = minandmax(f);
% These exact solutions are obtained using Mathematica:
vExact = [-0.6381726863389515 ; 0.6381726863389515];
pExact = [-1.120906422778534 ; 1.120906422778534];
errV = vals - vExact;
errP = pos - pExact;
pass(13) = ( norm(errV, inf) < epslevel(f)*vscale(f) ) && ...
<<<<<<< HEAD
    ( norm(errP, inf) < 3*epslevel(f)*vscale(f) );      
=======
    ( norm(errP, inf) < 4*epslevel(f)*vscale(f) );
      
>>>>>>> 9f6c2d20

end<|MERGE_RESOLUTION|>--- conflicted
+++ resolved
@@ -137,11 +137,6 @@
 errV = vals - vExact;
 errP = pos - pExact;
 pass(13) = ( norm(errV, inf) < epslevel(f)*vscale(f) ) && ...
-<<<<<<< HEAD
-    ( norm(errP, inf) < 3*epslevel(f)*vscale(f) );      
-=======
     ( norm(errP, inf) < 4*epslevel(f)*vscale(f) );
-      
->>>>>>> 9f6c2d20
 
 end