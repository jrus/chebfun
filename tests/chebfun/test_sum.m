% Test file for @chebfun/sum.m.

function pass = test_sum(pref)

% Obtain preferences.
if ( nargin == 0 )
    pref = chebpref();
end

% Generate a few random points in [-1 1] to use as test values.
seedRNG(7681);
xr = 2 * rand(1000, 1) - 1;

%% SCALAR-VALUED

% Check the empty case.
pass(1) = sum(chebfun()) == 0;

% Check operation in the general case.
f = chebfun({@(x) exp(4*pi*1i*x), @exp, @exp}, [-1 0 0.5 1], pref);
pass(2) = abs(sum(f) - (exp(1) - 1)) < 10*vscale(f)*epslevel(f);

% Check operation for row chebfuns.
ft = f.';
pass(3) = abs(sum(ft) - (exp(1) - 1)) < 10*vscale(ft)*epslevel(ft);

% Check operation with impulses.
f.impulses(3,1,2) = 2;
pass(4) = abs(sum(f) - (exp(1) + 1)) < 10*vscale(f)*epslevel(f);

% Check sum over a subdomain.
pass(5) = abs(sum(f, [-1 1]) - (exp(1) + 1)) < 10*vscale(f)*epslevel(f);
pass(6) = abs(sum(f, [-1 0])) < 10*vscale(f)*epslevel(f);
pass(7) = abs(sum(f, [0 1]) - (exp(1) + 1)) < 10*vscale(f)*epslevel(f);

% Check sum between chebfun limits.
f = chebfun(@exp, [-1 -0.5 0 0.5 1], pref);
a = chebfun(@(x) x.^2 - 1, [-1 1]);
b = chebfun(@(x) -x.^2 + 1, [-1 1]);

F1 = sum(f, a, 1);
F1_exact = @(x) exp(1) - exp(x.^2 - 1);
pass(8) = norm(feval(F1, xr) - F1_exact(xr), inf) < 10*vscale(F1)*epslevel(F1);

F2 = sum(f, -1, b);
F2_exact = @(x) exp(-x.^2 + 1) - exp(-1);
pass(9) = norm(feval(F2, xr) - F2_exact(xr), inf) < 10*vscale(F2)*epslevel(F2);

F3 = sum(f, a, b);
F3_exact = @(x) exp(-x.^2 + 1) - exp(x.^2 - 1);
pass(10) = norm(feval(F3, xr) - F3_exact(xr), inf) < 10*vscale(F3)*epslevel(F3);

%% ARRAY-VALUED
f = chebfun(@(x) [sin(x) cos(x) exp(x)], [-1 -0.5 0 0.5 1]);
pass(11) = norm(sum(f) - [0 2*sin(1) (exp(1) - exp(-1))], inf) < ...
    10*vscale(f)*epslevel(f);

ft = f.';
pass(12) = norm(sum(ft) - [0 2*sin(1) (exp(1) - exp(-1))], inf) < ...
    10*vscale(ft)*epslevel(ft);

g = f;
g.impulses(2,2,2) = 1;
pass(13) = norm(sum(g) - [0 (2*sin(1) + 1) (exp(1) - exp(-1))], inf) < ...
    10*vscale(g)*epslevel(g);

pass(14) = norm(sum(f, [-1 1]) - [0 2*sin(1) (exp(1) - exp(-1))], inf) < ...
    10*vscale(f)*epslevel(f);

pass(15) = norm(sum(f, [-1 0]) - [(cos(-1) - 1) sin(1) (1 - exp(-1))], inf) ...
    < 10*vscale(f)*epslevel(f);

F1 = sum(f, a, 1);
F1_col1_exact = @(x) cos(x.^2 - 1) - cos(1);
F1_col2_exact = @(x) sin(1) - sin(x.^2 - 1);
F1_col3_exact = @(x) exp(1) - exp(x.^2 - 1);
F1_exact = @(x) [F1_col1_exact(x) F1_col2_exact(x) F1_col3_exact(x)];
err = feval(F1, xr) - F1_exact(xr);
pass(16) = norm(err(:), inf) < 10*vscale(F1)*epslevel(F1);

F2 = sum(f, -1, b);
F2_col1_exact = @(x) cos(-1) - cos(-x.^2 + 1);
F2_col2_exact = @(x) sin(-x.^2 + 1) - sin(-1);
F2_col3_exact = @(x) exp(-x.^2 + 1) - exp(-1);
F2_exact = @(x) [F2_col1_exact(x) F2_col2_exact(x) F2_col3_exact(x)];
err = feval(F2, xr) - F2_exact(xr);
pass(17) = norm(err(:), inf) < 10*vscale(F2)*epslevel(F2);

F3 = sum(f, a, b);
F3_col1_exact = @(x) -cos(-x.^2 + 1) + cos(x.^2 - 1);
F3_col2_exact = @(x) sin(-x.^2 + 1) - sin(x.^2 - 1);
F3_col3_exact = @(x) exp(-x.^2 + 1) - exp(x.^2 - 1);
F3_exact = @(x) [F3_col1_exact(x) F3_col2_exact(x) F3_col3_exact(x)];
err = feval(F3, xr) - F3_exact(xr);
pass(18) = norm(err(:), inf) < 10*vscale(F3)*epslevel(F3);

%% Check dim argument.
g = sum(f, 2);
g_exact = @(x) sin(x) + cos(x) + exp(x);
pass(19) = norm(feval(g, xr) - g_exact(xr), inf) < 10*vscale(g)*epslevel(g);

g = sum(ft, 1);
g_exact = @(x) (sin(x) + cos(x) + exp(x)).';
pass(20) = norm(feval(g, xr) - g_exact(xr), inf) < 10*vscale(g)*epslevel(g);

%% Check error conditions.
try
    s = sum(f, -2, 2);
    pass(21) = false;
catch ME
    pass(21) = strcmp(ME.identifier, 'CHEBFUN:sum:ab');
end

try
    s = sum(f, -2, b);
    pass(22) = false;
catch ME
    pass(22) = strcmp(ME.identifier, 'CHEBFUN:sum:a');
end

try
    s = sum(f, a, 2);
    pass(23) = false;
catch ME
    pass(23) = strcmp(ME.identifier, 'CHEBFUN:sum:b');
end

<<<<<<< HEAD
%% QUASIMATRICES:

f = quasimatrix(@(x) [sin(x) cos(x) exp(x)], [-1 -0.5 0 0.5 1]);
pass(24) = norm(sum(f) - [0 2*sin(1) (exp(1) - exp(-1))], inf) < ...
    10*vscale(f)*epslevel(f);

ft = f.';
pass(25) = norm(sum(ft) - [0 2*sin(1) (exp(1) - exp(-1))], inf) < ...
    10*vscale(ft)*epslevel(ft);

pass(26) = norm(sum(f, [-1 1]) - [0 2*sin(1) (exp(1) - exp(-1))], inf) < ...
    10*vscale(f)*epslevel(f);

pass(27) = norm(sum(f, [-1 0]) - [(cos(-1) - 1) sin(1) (1 - exp(-1))], inf) ...
    < 10*vscale(f)*epslevel(f);
=======
%% Test on singular function: piecewise smooth chebfun - splitting on.

% Set a domain
dom = [-2 7];

pow = -0.5;
op = @(x) (x - dom(1)).^pow.*sin(100*x);
pref.singPrefs.exponents = [pow 0];
pref.enableBreakpointDetection = 1;
f = chebfun(op, dom, pref);
I = sum(f);
I_exact = 0.17330750941063138;
pass(24) = ( abs(I-I_exact) < 2*get(f, 'epslevel')*abs(I_exact) );
>>>>>>> 2639bb8b

end<|MERGE_RESOLUTION|>--- conflicted
+++ resolved
@@ -125,7 +125,6 @@
     pass(23) = strcmp(ME.identifier, 'CHEBFUN:sum:b');
 end
 
-<<<<<<< HEAD
 %% QUASIMATRICES:
 
 f = quasimatrix(@(x) [sin(x) cos(x) exp(x)], [-1 -0.5 0 0.5 1]);
@@ -141,7 +140,7 @@
 
 pass(27) = norm(sum(f, [-1 0]) - [(cos(-1) - 1) sin(1) (1 - exp(-1))], inf) ...
     < 10*vscale(f)*epslevel(f);
-=======
+
 %% Test on singular function: piecewise smooth chebfun - splitting on.
 
 % Set a domain
@@ -154,7 +153,6 @@
 f = chebfun(op, dom, pref);
 I = sum(f);
 I_exact = 0.17330750941063138;
-pass(24) = ( abs(I-I_exact) < 2*get(f, 'epslevel')*abs(I_exact) );
->>>>>>> 2639bb8b
+pass(28) = ( abs(I-I_exact) < 2*get(f, 'epslevel')*abs(I_exact) );
 
 end