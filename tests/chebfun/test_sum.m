% Test file for @chebfun/sum.m.

function pass = test_sum(pref)

% Obtain preferences.
if ( nargin == 0 )
    pref = chebpref();
end

% Generate a few random points in [-1 1] to use as test values.
seedRNG(7681);
xr = 2 * rand(1000, 1) - 1;

%% SCALAR-VALUED

% Check the empty case.
pass(1) = sum(chebfun()) == 0;

% Check operation in the general case.
f = chebfun({@(x) exp(4*pi*1i*x), @exp, @exp}, [-1 0 0.5 1], pref);
pass(2) = abs(sum(f) - (exp(1) - 1)) < 10*vscale(f)*epslevel(f);

% Check operation for row chebfuns.
ft = f.';
pass(3) = abs(sum(ft) - (exp(1) - 1)) < 10*vscale(ft)*epslevel(ft);

% Check sum over a subdomain.
<<<<<<< HEAD
pass(4) = abs(sum(f, [-1 1]) - (exp(1) - 1)) < 10*vscale(f)*epslevel(f);
pass(5) = abs(sum(f, [-1 0])) < 10*vscale(f)*epslevel(f);
pass(6) = abs(sum(f, [0 1]) - (exp(1) - 1)) < 10*vscale(f)*epslevel(f);
=======
pass(5) = abs(sum(f, [-1 1]) - (exp(1) + 1)) < 10*vscale(f)*epslevel(f);
pass(6) = abs(sum(f, [-1 0])) < 10*vscale(f)*epslevel(f);
pass(7) = abs(sum(f, [0 1]) - (exp(1) - 1)) < 10*vscale(f)*epslevel(f);
>>>>>>> a25fdfc4

% Check sum between chebfun limits.
f = chebfun(@exp, [-1 -0.5 0 0.5 1], pref);
a = chebfun(@(x) x.^2 - 1, [-1 1]);
b = chebfun(@(x) -x.^2 + 1, [-1 1]);

F1 = sum(f, a, 1);
F1_exact = @(x) exp(1) - exp(x.^2 - 1);
pass(7) = norm(feval(F1, xr) - F1_exact(xr), inf) < 10*vscale(F1)*epslevel(F1);

F2 = sum(f, -1, b);
F2_exact = @(x) exp(-x.^2 + 1) - exp(-1);
pass(8) = norm(feval(F2, xr) - F2_exact(xr), inf) < 10*vscale(F2)*epslevel(F2);

F3 = sum(f, a, b);
F3_exact = @(x) exp(-x.^2 + 1) - exp(x.^2 - 1);
pass(9) = norm(feval(F3, xr) - F3_exact(xr), inf) < 10*vscale(F3)*epslevel(F3);

%% ARRAY-VALUED
f = chebfun(@(x) [sin(x) cos(x) exp(x)], [-1 -0.5 0 0.5 1]);
pass(10) = norm(sum(f) - [0 2*sin(1) (exp(1) - exp(-1))], inf) < ...
    10*vscale(f)*epslevel(f);

ft = f.';
pass(11) = norm(sum(ft) - [0 2*sin(1) (exp(1) - exp(-1))], inf) < ...
    10*vscale(ft)*epslevel(ft);

pass(12) = norm(sum(f, [-1 1]) - [0 2*sin(1) (exp(1) - exp(-1))], inf) < ...
    10*vscale(f)*epslevel(f);

pass(13) = norm(sum(f, [-1 0]) - [(cos(-1) - 1) sin(1) (1 - exp(-1))], inf) ...
    < 10*vscale(f)*epslevel(f);

F1 = sum(f, a, 1);
F1_col1_exact = @(x) cos(x.^2 - 1) - cos(1);
F1_col2_exact = @(x) sin(1) - sin(x.^2 - 1);
F1_col3_exact = @(x) exp(1) - exp(x.^2 - 1);
F1_exact = @(x) [F1_col1_exact(x) F1_col2_exact(x) F1_col3_exact(x)];
err = feval(F1, xr) - F1_exact(xr);
pass(14) = norm(err(:), inf) < 10*vscale(F1)*epslevel(F1);

F2 = sum(f, -1, b);
F2_col1_exact = @(x) cos(-1) - cos(-x.^2 + 1);
F2_col2_exact = @(x) sin(-x.^2 + 1) - sin(-1);
F2_col3_exact = @(x) exp(-x.^2 + 1) - exp(-1);
F2_exact = @(x) [F2_col1_exact(x) F2_col2_exact(x) F2_col3_exact(x)];
err = feval(F2, xr) - F2_exact(xr);
pass(15) = norm(err(:), inf) < 10*vscale(F2)*epslevel(F2);

F3 = sum(f, a, b);
F3_col1_exact = @(x) -cos(-x.^2 + 1) + cos(x.^2 - 1);
F3_col2_exact = @(x) sin(-x.^2 + 1) - sin(x.^2 - 1);
F3_col3_exact = @(x) exp(-x.^2 + 1) - exp(x.^2 - 1);
F3_exact = @(x) [F3_col1_exact(x) F3_col2_exact(x) F3_col3_exact(x)];
err = feval(F3, xr) - F3_exact(xr);
pass(16) = norm(err(:), inf) < 10*vscale(F3)*epslevel(F3);

%% Check dim argument.
g = sum(f, 2);
g_exact = @(x) sin(x) + cos(x) + exp(x);
pass(17) = norm(feval(g, xr) - g_exact(xr), inf) < 10*vscale(g)*epslevel(g);

g = sum(ft, 1);
g_exact = @(x) (sin(x) + cos(x) + exp(x)).';
pass(18) = norm(feval(g, xr) - g_exact(xr), inf) < 10*vscale(g)*epslevel(g);

%% Check error conditions.
try
    s = sum(f, -2, 2);
    pass(19) = false;
catch ME
    pass(19) = strcmp(ME.identifier, 'CHEBFUN:sum:ab');
end

try
    s = sum(f, -2, b);
    pass(20) = false;
catch ME
    pass(20) = strcmp(ME.identifier, 'CHEBFUN:sum:a');
end

try
    s = sum(f, a, 2);
    pass(21) = false;
catch ME
    pass(21) = strcmp(ME.identifier, 'CHEBFUN:sum:b');
end

%% QUASIMATRICES:

f = quasimatrix(@(x) [sin(x) cos(x) exp(x)], [-1 -0.5 0 0.5 1]);
pass(22) = norm(sum(f) - [0 2*sin(1) (exp(1) - exp(-1))], inf) < ...
    10*vscale(f)*epslevel(f);

ft = f.';
pass(23) = norm(sum(ft) - [0 2*sin(1) (exp(1) - exp(-1))], inf) < ...
    10*vscale(ft)*epslevel(ft);

pass(24) = norm(sum(f, [-1 1]) - [0 2*sin(1) (exp(1) - exp(-1))], inf) < ...
    10*vscale(f)*epslevel(f);

pass(25) = norm(sum(f, [-1 0]) - [(cos(-1) - 1) sin(1) (1 - exp(-1))], inf) ...
    < 10*vscale(f)*epslevel(f);

%% Test on singular function: piecewise smooth chebfun - splitting on.

% Set a domain
dom = [-2 7];

pow = -0.5;
op = @(x) (x - dom(1)).^pow.*sin(100*x);
pref.singPrefs.exponents = [pow 0];
pref.enableBreakpointDetection = 1;
f = chebfun(op, dom, pref);
I = sum(f);
I_exact = 0.17330750941063138;
pass(26) = ( abs(I-I_exact) < 2*get(f, 'epslevel')*abs(I_exact) );


%% Test for functions defined on unbounded domain:

% Functions on [-inf inf]:

% Set the domain:
dom = [-Inf 2 Inf];

op1 = @(x) x.^2.*exp(-x.^2);
op2 = @(x) (1-exp(-x.^2))./x.^2;
f = chebfun({op1 op2}, dom);
I = sum(f);
% The exact solution is obtained using Matlab symbolic toolbox:
IExact = 1.364971769155161;
err = abs(I - IExact);
pass(29) = err < 1e7*get(f,'epslevel')*get(f,'vscale');

end<|MERGE_RESOLUTION|>--- conflicted
+++ resolved
@@ -25,15 +25,9 @@
 pass(3) = abs(sum(ft) - (exp(1) - 1)) < 10*vscale(ft)*epslevel(ft);
 
 % Check sum over a subdomain.
-<<<<<<< HEAD
 pass(4) = abs(sum(f, [-1 1]) - (exp(1) - 1)) < 10*vscale(f)*epslevel(f);
 pass(5) = abs(sum(f, [-1 0])) < 10*vscale(f)*epslevel(f);
 pass(6) = abs(sum(f, [0 1]) - (exp(1) - 1)) < 10*vscale(f)*epslevel(f);
-=======
-pass(5) = abs(sum(f, [-1 1]) - (exp(1) + 1)) < 10*vscale(f)*epslevel(f);
-pass(6) = abs(sum(f, [-1 0])) < 10*vscale(f)*epslevel(f);
-pass(7) = abs(sum(f, [0 1]) - (exp(1) - 1)) < 10*vscale(f)*epslevel(f);
->>>>>>> a25fdfc4
 
 % Check sum between chebfun limits.
 f = chebfun(@exp, [-1 -0.5 0 0.5 1], pref);
@@ -167,6 +161,6 @@
 % The exact solution is obtained using Matlab symbolic toolbox:
 IExact = 1.364971769155161;
 err = abs(I - IExact);
-pass(29) = err < 1e7*get(f,'epslevel')*get(f,'vscale');
+pass(27) = err < 1e7*get(f,'epslevel')*get(f,'vscale');
 
 end