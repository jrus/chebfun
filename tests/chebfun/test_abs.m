function pass = test_abs(pref)

% Get preferences:
if ( nargin < 1 )
    pref = chebpref();
end

% Initialise random vectors:
seedRNG(6178);
x = 2 * rand(100, 1) - 1;
x2 = 101 * rand(300, 1) - 1;
x3 = 4 * rand(100, 1) - 2;

%% Simple tests

% This should not introduce a break at zero:
f = chebfun('x.^2', pref);
f1 = abs(f);
pass(1,1) = (numel(f1.funs) == 1) || (numel(f1.funs) == 2); % Either is OK.

% Test positivity:
f = chebfun(@(x) cos(3*x), pref);
f1 = abs(f);
pass(1,2) = all(feval(f1, x) >= 0);

% Test if impulses are dealt with correctly: 
f = restrict(f + 2, sort(x)');
%f = chebfun(@(x) sin(x) + 2, sort(x)', pref);
f.impulses(:,:,1) = x;
f1 = abs(f);
pass(1,3) = all(f1.impulses(:,:,1) == abs(x));

% Test also on longer intervals:
f = chebfun(@(x) x, [-1 100], pref);
f1 = abs(f);
pass(1,4) = all(feval(f1, x2) >= 0);

% Test functions with breakpoints:
%f = chebfun(@(x) x, [-1 1e-10 1], pref);  % does not work, but should !?
f = chebfun(@(x) x, [-1 eps 1], pref);
f1 = abs(f);
f = chebfun(@(x) abs(x), [-1 0 1], pref);
tol = 10*get(f, 'epslevel')*get(f, 'hscale');
pass(1,5) = normest(f - f1) < tol;

% The absolute value of all points on the unit circle should be 1:
f = chebfun(@(x) exp(1i*x), pref);
g = abs(f);
pass(1,6) = normest(g-1) == 0;

% Real, imaginary and complex CHEBFUN objects:
fHandle = {@(x) sin(pi*x), @(x) -sin(pi*x), @(x) sin(pi*x), @(x) -sin(pi*x)};
f = chebfun(fHandle, -2:2, pref);
tol = 20*get(f, 'epslevel')*get(f, 'hscale');

%% Real CHEBFUN
gHandle1 = @(x) sin(pi*x);
g = chebfun(@(x) gHandle1(x), -2:2, pref);
g1 = abs(g);
pass(2,1) = length(g1.funs) == 4;
pass(2,2) = normest(f - g1) < tol;
pass(2,3) = all(g1.impulses == abs(sin(pi*(-2:2)))');
h1 = chebfun(@(x) abs( gHandle1(x) ), -2:2, pref);
pass(2,4) = length(h1.funs) == 4;
pass(2,5) = normest(f - h1) < tol;
pass(2,6) = all(h1.impulses == abs(sin(pi*(-2:2)))');

%% Imaginary CHEBFUN
gHandle2 = @(x) 1i*cos(pi*(x-.5));
g = chebfun(@(x) gHandle2(x), -2:2, pref);
g2 = abs(g);
pass(3,1) = length(g2.funs) == 4;
pass(3,2) = normest(f - g2) < tol;
pass(3,3) = isreal(g2);
h2 = chebfun(@(x) abs( gHandle2(x) ), -2:2, pref);
pass(3,4) = length(h2.funs) == 4;
pass(3,5) = normest(f - h2) < tol;
pass(3,6) = isreal(h2);

%% Complex CHEBFUN
f1 = sqrt(2)*f;
g = chebfun(@(x) gHandle1(x) + gHandle2(x), -2:2, pref);
g3 = abs(g);
pass(4,1) = length(g3.funs) == 4;
pass(4,2) = normest(f1 - g3) < tol;
pass(4,3) = isreal(g3);
h3 = chebfun(@(x) abs(gHandle1(x) + gHandle2(x)), -2:2, pref);
pass(4,4) = length(h3.funs) == 4;
pass(4,5) = normest(f1 - h3) < tol;
pass(4,6) = isreal(h3);

%% Array-valued CHEBFUN
f1 = chebfun(@(x) feval(f, [x, x]) , -2:2, pref);
gHandle2 = @(x) cos(pi*(x-.5));
g = chebfun(@(x) [gHandle1(x), gHandle2(x)] , -2:2, pref);
g4 = abs(g);
pass(5,1) = length(g4.funs) == 4;
pass(5,2) = normest(f1 - g4) < tol;
pass(5,3) = all(all(feval(g4, x3) >= 0));
h4 = chebfun(@(x) abs([gHandle1(x), gHandle2(x)]), -2:2, pref);
pass(5,4) = length(h4.funs) == 4;
pass(5,5) = normest(f1 - h4) < tol;
pass(5,6) = all(all(feval(h4, x3) >= 0));

%% A more complicated function:
f = chebfun(@(x) sin(1i*x).*(1i*x + exp(5i*x)));
g = chebfun(@(x) abs(sin(1i*x).*(1i*x + exp(5i*x))),[-1 0 1]);
h = abs(f);
pass(6,:) = normest(g - h) < 100*get(h, 'epslevel');

<<<<<<< HEAD
%% Integration of SINGFUN:
=======
%% Test on singular function:
>>>>>>> 8e7bb0a2
dom = [-2 7];

% Generate a few random points to use as test values.
seedRNG(6178);
x = diff(dom) * rand(100, 1) + dom(1);

pow = -1.64;
op = @(x) (x-dom(1)).^pow;
pref.singPrefs.exponents = [pow 0];
f = chebfun(op, dom, pref);
g = abs(f);
vals_g = feval(g, x); 
vals_exact = abs(feval(op, x));
err = vals_g - vals_exact;
pass(7,:) = ( norm(err, inf) < 1e4*get(f,'epslevel')*norm(vals_exact, inf) );

%% piecewise smooth chebfun: smoothfun + singfun & splitting on.

% define the domain:
dom = [-1 1];
domCheck = [dom(1)+0.1 dom(2)-0.1];

pow1 = -0.5;
pow2 = -1.2;
op = @(x) sin(10*x).*((x-dom(1)).^pow1).*((x-dom(2)).^pow2);
f = chebfun(op, dom, 'exps', [pow1 pow2], 'splitting', 'on');
g = abs(f);

% check values:

% Generate a few random points to use as test values:
x = diff(domCheck) * rand(100, 1) + domCheck(1);

vals_g = feval(g, x);
vals_check = feval(op, x);
err = vals_g - abs(vals_check);
pass(8,:) = ( norm(err-mean(err), inf) < ...
    1e1*get(f,'epslevel')*norm(vals_check, inf) );

end<|MERGE_RESOLUTION|>--- conflicted
+++ resolved
@@ -108,11 +108,7 @@
 h = abs(f);
 pass(6,:) = normest(g - h) < 100*get(h, 'epslevel');
 
-<<<<<<< HEAD
-%% Integration of SINGFUN:
-=======
 %% Test on singular function:
->>>>>>> 8e7bb0a2
 dom = [-2 7];
 
 % Generate a few random points to use as test values.
