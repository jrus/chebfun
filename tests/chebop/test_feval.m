--- conflicted
+++ resolved
@@ -36,8 +36,6 @@
 err(13) = norm(N(uv) - Nuv);
 err(14) = norm(N*uv - Nuv);
 
-<<<<<<< HEAD
-
 %% Quasimatrix notation, part I:
 N = chebop(@(x, u) [diff(u{1}, 2) + cos(u{2}) ; diff(u{2}, 2) - sin(u{1})]);
 x = chebfun(@(x) x, [0 pi], pref);
@@ -58,20 +56,17 @@
 err(21) = norm(N(u) - Nu);
 err(22) = norm(N*u - Nu);
 
-%%
-=======
 %% Feval with numerical input:
 % Primitive operator blocks
 [Z, I, D, C, M] = linop.primitiveOperators(dom);
 N = chebop(@(u) diff(u) + x.*u, dom);
 L = linop(D + M(x));
-err(15) = norm(N(6) - matrix(L, 6));
+err(23) = norm(N(6) - matrix(L, 6));
 
 N = chebop(@(x, u, v) [diff(u) + v ; diff(v) - sin(x).*u], dom);
 L = linop([D, I; -M(sin(x)), D]);
-err(16) = norm(N(6) - matrix(L, 6));
+err(24) = norm(N(6) - matrix(L, 6));
 %% Happy?
->>>>>>> 865cfd93
 
 tol = 1e-14;
 pass = err < tol;
