function pass = test_expm(pref)

if ( nargin == 0 )
    pref = cheboppref();
end

tol = pref.errTol;

%%
% Test against a V4 computation:

A = chebop(@(u) diff(u, 2), [-1, 1], 0);
x = chebfun('x');
u0 = exp(-20*(x+0.3).^2);  
t = [0 0.001 0.01 0.1 0.5 1];
u = expm(A, t, u0, pref);

V4 = [   ...
	0.000000000000000
    0.001144467788672
    0.004503386286796
    0.009766928773117
    0.016203479337652
    0.022565344171707
    0.027291616930494
    0.029038055428660
    0.027272749752324
    0.022536655030494
    0.016176338870674
    0.009748370213284
    0.004494411027930
    0.001142160800217
    0.000000000000000];

pass(1) = norm(V4 - feval(u{6}, chebpts(15))) < tol;

%%
% Test backward compatibility:
A = chebop(@(u) diff(u, 2), [-1, 1], 0);
warnState = warning('off', 'CHEBFUN:CHEBOP:expm:deprecated');
E = expm(A, t);
warning(warnState);
u6 = E*u0;

pass(2) = norm(V4 - feval(u6, chebpts(15))) < tol;

%%
% Test periodic boundary conditions with TRIGCOLLOC.
dom = [0 2*pi];
A = chebop(@(u) diff(u, 2), dom);
A.bc = 'periodic';
u0 = chebfun(@(x) sin(x), dom); 
t = [0 0.001 0.01 0.1 0.5 1];

% Solve with FOURIER technology in value space.
u = expm(A, t, u0);
pass(3) = isequal(get(u{1}.funs{1}, 'tech'), @trigtech);

<<<<<<< HEAD
% Solve with CHEBYSHEV technology.
=======
% Solve with CHEBYSHEV technology in value space.
>>>>>>> a04a5766
pref.discretization = @chebcolloc2;
v = expm(A, t, u0, pref);
pass(4) = isequal(get(v{1}.funs{1}, 'tech'), @chebtech2);

% Solve with CHEBYSHEV technology in coefficient space.
pref.discretization = @ultraS;
w = expm(A, t, u0, pref);
pass(5) = isequal(get(w{1}.funs{1}, 'tech'), @chebtech2);

% Compare solutions at final time.
pass(6) = norm(u{6} - v{6}, inf) < tol;
pass(7) = norm(w{6} - v{6}, inf) < tol;



end<|MERGE_RESOLUTION|>--- conflicted
+++ resolved
@@ -56,11 +56,7 @@
 u = expm(A, t, u0);
 pass(3) = isequal(get(u{1}.funs{1}, 'tech'), @trigtech);
 
-<<<<<<< HEAD
-% Solve with CHEBYSHEV technology.
-=======
 % Solve with CHEBYSHEV technology in value space.
->>>>>>> a04a5766
 pref.discretization = @chebcolloc2;
 v = expm(A, t, u0, pref);
 pass(4) = isequal(get(v{1}.funs{1}, 'tech'), @chebtech2);
