--- conflicted
+++ resolved
@@ -1,10 +1,5 @@
-<<<<<<< HEAD
-function [ishappy, epslevel, cutoff] = plateauCheck(f, values, pref)
-%PLATEAUCHECK   Attempt to trim trailing FOURIER coefficients in a TRIGTECH.
-=======
 function [ishappy, epslevel, cutoff] = plateauCheck(f, values, vscl, pref)
 %PLATEAUCHECK   Attempt to trim trailing TRIGIER coefficients in a TRIGTECH.
->>>>>>> c90050ca
 %   [ISHAPPY, EPSLEVEL, CUTOFF] = PLATEAUCHECK(F, VALUES) returns an estimated
 %   location, the CUTOFF, at which the TRIGTECH F could be truncated. One of two
 %   criteria must be met: Either:
