--- conflicted
+++ resolved
@@ -36,21 +36,7 @@
 % [TODO]: implement PLATEAUCHECK for TRIGTECH. For the moment, we just call
 % classicCheck. The reason why the plateauCheck() is needed for TRIGTECH is 
 % that it gets called in CHEBDISCRETIZATION/TESTCONVERGENCE.
-<<<<<<< HEAD
-pref.eps = 1e-10;
-[ishappy, epsLevel, cutoff] = classicCheck(f, pref);
-=======
 
 [ishappy, epslevel, cutoff] = classicCheck(f, values, vscl, pref);
->>>>>>> 9d2c0cd6
-
-% [TODO]: implement PLATEAUCHECK for TRIGTECH. For the moment, we just call
-% plateauCheck for CHEBTECH. The reason why the plateauCheck() is needed for 
-% TRIGTECH is that it gets called from within LINOP convergence tests.
-%pref.eps = 1e-12
-%f = chebtech2.make({[], chebcoeffs(f)});
-%f = chebtech2.make(feval(f, chebpts(length(f))));
-%[ishappy, epsLevel, cutoff] = ...
-%    plateauCheck(f, feval(f, chebpts(length(f))), pref);
 
 end