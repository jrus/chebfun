function h = conv(f, g)
%CONV   Convolution of CHEBFUN objects.
%   H = CONV(F, G) produces the convolution of CHEBFUN objects F and G:
%                     - 
%                    /
%           H(x) =   |    F(t) G(x-t) dt,  x in [a + c, b + d]
%                    /
%                   -
%   where domain(F) is [a, b] and domain(G) is [c, d]. The integral is taken
%   over all t for which the integrand is defined: max(a, x - d) <= t <= min(b,
%   x - c).  The breakpoints of H are all pairwise sums of the breakpoints of F
%   and G.
%
%   Note that CONV only supports piecewise-smooth functions on bounded domains.
%
%   Example:
%     f = chebfun(1/2); g = f;
%     subplot(2, 2, 1), plot(f)
%     for j = 2:4, g = conv(f, g); subplot(2, 2, j), plot(g), end
%     figure, for j = 1:4, subplot(2,2,j), plot(g), g = diff(g); end

% Copyright 2013 by The University of Oxford and The Chebfun Developers.
% See http://www.chebfun.org/ for Chebfun information.
%
% Nick Hale and Alex Townsend, 2014

%% %%%%%%%%%%%%%%%%%%%%%%%%%%%%%%%%%%%%%%%%%%%%%%%%%%%%%%%%%%%%%%%%%%%%%%%%%%%%%
% Devoloper note:
%
% For further details, see Hale and Townsend, "The convolution of compactly
% supported functions", (In prep)
% 
% In the following, it is assumed that the length of the domain of g is greater
% than the length of the domain of f. If this is not the case, then simply
% compute h = conv(g, f), which is equivalent. We assume f and g are polynomials
% of degree M and N, resepectively. If f and g are piecewise-defined, one can
% use the bilinearity of convolution and convolve each each the FUNs
% individually.
%
% The general convolution domain (for smooth functions) is as follows:
%           .___________________________
%          /|                  |      /
%        /  |                  |    /
%      /    |                  |  /
%    /______|__________________|/
%  a+c     b+c                a+d     b+d 
%
% The triangular pieces at end are dealt with using a convolution theorem for
% Legendre polynomials, which leads to a convenient recurrence relation. The
% cost of this is O(m*n) and results in a polynomial of degree m+n. See
% EASYCONV() for details.
%
% Similarly one can show the interior rectangle results in a polynomial of
% degree n. This can be computed by patching with R = floor[(d-c) / (b-a)]
% parallelograms (although triangle Z is not used). Each parallelogram requires
% restricting g to a suitable subdomain, which costs O(n^2) operations. Total
% complexity ratio*(m*n + n*n)
%            ___________________________
%          /       /       /:     /   /
%        /       /       /  : Z /   /          <-- R patches
%      /       /       /    : /   /           
%    /_______/_______/______/__ /
%  a+c     b+c             fl  a+d     b+d
%
% The final piece is computed via further parallelogram subdivision starting
% from the right (B), and a smaller subdivision in both f and g (C).
% Contributions from D and E are discarded, as they have already been counted
% above. Complexity O(m^2 + n^2)
%   ________________
%   : /E|C/:      / 
%   : ??/  :    /
%   : /D|B :  /
%   /___|__:/
%  a+c fl a+d     b+d
%
% Rather than make a CHEBFUN corresponding to the each of the patches, we
% instead evaluate directly on a corresonding Chebyshev grid of appropriate
% size, which turns out to be far more efficient. 
%
% Total complexity: O( R*(m*n + n*n) + m*m )
%% %%%%%%%%%%%%%%%%%%%%%%%%%%%%%%%%%%%%%%%%%%%%%%%%%%%%%%%%%%%%%%%%%%%%%%%%%%%%%

% TODO: Force size(B) = [n, min(m, n)] for the interior convolutions?
% TODO: Refactor so that most of this lives at the FUN and/or CHEBTECH level?
% TODO: Support for delta functions?

% Return empty for an empty input:
if ( isempty(f) || isempty(g) )
    h = chebfun();
    return
end

% No support for quasimatrices:
<<<<<<< HEAD
if ( numColumns(f) > 1 || numColumns(g) > 1 )
=======
if ( (min(size(f)) > 1) || (min(size(g)) > 1) )
>>>>>>> bc666d46
    error('CHEBFUN:conv:quasi', 'No support for array-valued CHEBFUN objects.');
end

% Check transpose state:
if ( xor(f(1).isTransposed, g(1).isTransposed) )
    error('CHEBFUN:conv:transposed', 'CHEBFUN dimensions do not agree.');
end
transState = f(1).isTransposed;

% Extract the domain:
[a, b] = domain(f);
[c, d] = domain(g);

if ( any(isinf([a b c d])) )
    error('CHEBFUN:conv:bounded', ...
        'CONV only supports CHEBFUN objects on bounded domains.');
end

if ( issing(f) || issing(g) )
    % Call the old (and slow) version of CONV if we are not based on CHETECHS.
    h = oldConv(f, g);
    return
end

% Ensure that g is the signal (i.e., on the larger domain) and f is the filter:
if ( (b - a) > (d - c) )
    h = conv(g, f);
    return
end
    
% Deal with piecewise CHEBFUN objects.
if ( (numel(f.funs) > 1) || (numel(g.funs) > 1) )
    h = 0;
    % Loop over each of the interactions:
    for j = 1:numel(f.funs)
        for k = 1:numel(g.funs)
            % TODO: Tidy this!
            h = myplus(h, conv(chebfun(f.funs(j)), chebfun(g.funs(k))));
        end
    end
    return
else
    f = f.funs{1};
    g = g.funs{1};
end
% Note, for simplicity we work with the FUNs, rather than the CHEBFUNs.

<<<<<<< HEAD
% Useful things..
m = length(f); n = length(g);                % Lengths of f anf g
=======
% TODO: Replace this with a call to CONV_OLD()?
if ( ~isa(f.onefun, 'chebtech') || ~isa(g.onefun, 'chebtech') )
    error('CHEBFUN:conv:notsmooth', ...
        'CONV() only supports smooth CHEBFUN objects on bounded domains.')
end

% Useful things:
m = length(f);                               % Length of f
n = length(g);                               % Length of g
>>>>>>> bc666d46
numPatches = floor((d - c) / (b - a));       % Number of patches required
x = chebpts(n, [b+c, a+d], 1);               % Chebyshev grid for interior piece
y = 0*x;                                     % Initialise values in interior
map = @(x, a, b) (x-a)/(b-a) - (b-x)/(b-a);  % Map from [a, b] --> [-1, 1]
f_leg = chebtech.cheb2leg(get(f, 'coeffs')); % Legendre coefficients of f
<<<<<<< HEAD

=======
>>>>>>> bc666d46

% Restrict g:
doms = c + (b - a)*(0:numPatches);
g_restricted = restrict(g, doms);
if ( ~iscell(g_restricted) )
    % If doms happened to be domain(g), restrict would return a cell.
    g_restricted = {g_restricted};
end

% Loop over the patches:
for k = 1:numPatches      
    
    dk = doms([k, k+1]);  %       /|????/
    dk_left  = a + dk(1); %     /  |  /
    dk_mid   = a + dk(2); %   /____|/
    dk_right = b + dk(2); %  dkl  dkm   dkr
    gk = g_restricted{k};                          % g on this subdomain
    gk_leg = chebtech.cheb2leg(get(gk, 'coeffs')); % Its Legendre coefficients
    [hLegL, hLegR] = easyConv(f_leg, gk_leg);      % Convolution on this domain
    
    % The left triangle for the kth patch:
    ind = (dk_left <= x) & (x < dk_mid); % Locate the grid values in [dkl, dkr]:
    if ( k == 1 ) % First piece:
        hLegL = chebtech.leg2cheb(flipud(hLegL));  % Cheb. coeffs of left tri.
        h_left = chebfun(hLegL, [dk_left, dk_mid], 'coeffs'); % Make CHEBFUN
    else          % Subsequent left pieces
        z = map(x(ind), dk_left, dk_mid);          % Map grid points to [-1, 1]
        tmp = clenshawLegendre(z, hLegL);          % Evaluate via recurrence
        y(ind) = y(ind) + tmp;                     % Append
    end
    
    % The right triangle for the kth patch:
    if ( k < numPatches )                         % Not needed for final patch!
        % Locate the grid values in [dkl, dkr]:
        ind = (dk_mid <= x) & (x < dk_right);
        z = map(x(ind), dk_mid, dk_right);
        tmp = clenshawLegendre(z, hLegR);
        y(ind) = y(ind) + tmp;
    end
end

if ( numPatches == 1 )
    % If there's only one patch, then we already have all the information reqd.
    hLegR = chebtech.leg2cheb(flipud(hLegR));       % Cheb coeffs of right tri.
    h_right = chebfun(hLegR, d + [a, b], 'coeffs'); % Make CHEBFUN
    h_mid = chebfun();
    
else  
    % Final right right triangle:
    %  ________________
    %  : /E|C/:      / 
    %  : ??/  : A  /
    %  : /D|B :  /
    %  /___|__:/
    %     fl a+d     b+d

<<<<<<< HEAD
    finishLocation = a + c + numPatches*(b - a);    % Where patches got to. (fl) 
    gk = restrict(g, d-[(b-a) 0]);                  % g on appropriate domain        
    gk_leg = chebtech.cheb2leg(get(gk, 'coeffs'));  % Legendre coeffs
    [hLegL, hLegR] = easyConv(f_leg, gk_leg);       % Conv on A and B
    hLegR = chebtech.leg2cheb(flipud(hLegR));       % Cheb coeffs on A
    h_right = chebfun(hLegR, [d+a, d+b], 'coeffs'); % Make CHEBFUN
=======
    finishLocation = a + c + numPatches*(b - a);   % Where patches got to. (fl) 
    gk = restrict(g, d - [(b-a) 0]);               % g on appropriate domain
    gk_leg = chebtech.cheb2leg(get(gk, 'coeffs')); % Legendre coeffs
    [hLegL, hLegR] = easyConv(f_leg, gk_leg);      % Conv on A and B
    hLegR = chebtech.leg2cheb(flipud(hLegR));      % Cheb coeffs on A
    h_right = chebfun(hLegR, [d + a, d + b], 'coeffs'); % Make CHEBFUN
>>>>>>> bc666d46
    
    % Remainder piece: (between fl and a+d)
    remainderWidth = d + a - finishLocation; % b+d-fl-(b-a)
    if ( remainderWidth > 0 )
        ind = finishLocation <= x;           % Discard D and E
        
        % B: (Coeffs were computed above)
        z = map(x(ind), d - b + 2*a, d + a); % Map grid to [-1, 1]
        tmp = clenshawLegendre(z, hLegL);    % Evaluate via recurrence
        y(ind) = tmp;                        % Store
        
        % C: 
        fk = restrict(f, b + [-remainderWidth, 0]);     % Restrict f
        fk_leg = chebtech.cheb2leg(get(fk, 'coeffs'));  % Legendre coeffs
        gk = restrict(g, [finishLocation, d + a] - b);  % Restrict g
        gk_leg = chebtech.cheb2leg(get(gk, 'coeffs'));  % Legendre coeffs
        [ignored, hLegR] = easyConv(fk_leg, gk_leg);    % Conv 
        z = map(x(ind), finishLocation, d + a);         % Map to [-1, 1]
        tmp = clenshawLegendre(z, hLegR);               % Eval via recurrence
        y(ind) = y(ind) + tmp*remainderWidth/(b - a);   % Scale and append
    end
    
    % Convert values to coeffs (we don't want to construct a chebtech1)
    y = chebtech1.vals2coeffs(y);
    % Construct CHEBFUN of the interior (rectangle).
    h_mid = chebfun(y, [b+c, a+d], 'coeffs');
    
end

% Join the three pieces:
h = join(h_left, h_mid, h_right)*(b-a)/2;

if ( transState )
    h = h.';
end

end

%%%%%%%%%%%%%%%%%%%%%%%%%%%%%%%%%%%%%%%%%%%%%%%%%%%%%%%%%%%%%%%%%%%%%%%%%%%%%%%%

function [gammaL, gammaR] = easyConv(alpha, beta)
% Convolution using Legendre expansions and the analoguous convolution theorem.
% See Hale and Townsend, "The convolution of compactly supported functions", (In
% prep)

% TODO: Document the simple case a little more fully? (Wait until paper done).

% Better computational efficiency is achieved when g has the lower degree:
if ( length(beta) > length(alpha) )
    tmp = alpha;
    alpha = beta;
    beta = tmp;
end

% Flip, as per convention:
alpha = flipud(alpha);
beta = flipud(beta);

% Maximum degree of result:
N = length(alpha) + length(beta);

% Pad to make length n + 1.
alpha = [ alpha ; zeros(N - length(alpha), 1) ];

% M represents multiplication by 1/z in spherical Bessel space:
e = [[1 ; 1./(2*(1:(N-1)).'+1)], [1 ; zeros(N-1, 1)], -1./(2*(0:N-1).'+1)];
M = spdiags(e, -1:1, N, N);

gammaL = rec(M, alpha, beta, -1); % Chebyshev coeffs for the left piece
M(1,1) = -1;                      % Update M
gammaR = rec(M, -alpha, beta, 1); % Chebyshev coeffs for the right piece

%%%%%%%%%%%%%%%%%%%%%%%%%%% MATRIX FREE %%%%%%%%%%%%%%%%%%%%%%%%%%%%%%%%%%%%%%%%
    function gamma = rec(M, alpha, beta, sgn)
        % Compute the Legendre coefficients of the convolution on L/R piece.
        % TODO: Document further once paper is complete.
        
        % Initialise scl:
        nb = length(beta);
        scl = 1./(2*(1:nb).'-1);
        scl(2:2:end) = -scl(2:2:end);
        
        % First column of B:
        vNew = M*alpha;
        v = vNew;
        gamma = beta(1)*vNew;
        beta_scl = scl.*beta;
        beta_scl(1) = 0;
        gamma(1) = gamma(1) + vNew(1:nb).'*beta_scl;
        
        % The scalar case is trivial:
        if ( length(beta) == 1 )
                return
        end
        
        % Second column of B:
        vNew = M*v + sgn*v;
        vOld = v;
        v = vNew;
        vNew(1) = 0;

        gamma = gamma + beta(2)*vNew;
        beta_scl = -beta_scl*((2 - 0.5)/(2 - 1.5));
        beta_scl(2) = 0;
        gamma(2) = gamma(2) + vNew(1:nb).'*beta_scl;
        
        % Loop over remaining columns using recurrence:
        for k = 3:nb
            vNew = (2*k-3) * (M * v) + vOld; % Recurrence
            vNew(1:k-1) = 0;                 % Zero terms 
            gamma = gamma + vNew*beta(k);    % Append to g
            
            % Recurrence is unstable for j < k. Correct for upper-tri part:
            beta_scl = -beta_scl*((k-.5)/(k-1.5));
            beta_scl(k) = 0;
            gamma(k) = gamma(k) + vNew(1:nb).'*beta_scl;
            
            vOld = v;
            v = vNew;
        end
        
    end

<<<<<<< HEAD
=======
%%%%%%%%%%%%%%%%%%%%%%%%%%% FORMING B %%%%%%%%%%%%%%%%%%%%%%%%%%%%%%%%%%%%%%%%%%
    % TODO: Delete me when we're sure I'm not needed anymore.
    function gamma = rec2(M, alpha, beta, sgn)
        % Initialise B and scl:
        nb = length(beta);
        B = zeros(numel(alpha), nb);
        scl = 1./(2*(1:nb).'-1);
        scl(2:2:end) = -scl(2:2:end);
        
        % First 2 columns of B:
        vNew = M*alpha;
        v = vNew;
        B(:,1) = vNew;
        ind2 = 1:nb;
        B(1,:) = vNew(ind2).*scl(ind2);
        
        % The scalar case is trivial:
        if ( length(beta) == 1 )
            return
        end
        
        vNew = M*v + sgn*v;
        vOld = v;
        v = vNew;
        B(:,2) = vNew;

        scl = -scl*(2 - .5)/(2 - 1.5);
        ind2 = 3:nb;
        B(2,ind2) = vNew(ind2).*scl(ind2);
        
        % Loop over remaining columns using recurrence:
        for k = 3:nb
            vNew = (2*k-3) * ( M * v ) + vOld;
            ind1 = (k-1):numel(alpha);
            B(ind1, k) = vNew(ind1);
            vNew(1:k-2) = 0;
            % Recurrence is unstable for j < k. Correct for upper-tri part:
            scl = -scl*(k-.5)/(k-1.5);
            ind2 = (k+1):nb;
            B(k,ind2) = vNew(ind2).*scl(ind2);
            
            vOld = v;
            v = vNew;
        end
        
        gamma = B * beta;
    end

>>>>>>> bc666d46
end

%%%%%%%%%%%%%%%%%%%%%%%%%%%%%%%%%%%%%%%%%%%%%%%%%%%%%%%%%%%%%%%%%%%%%%%%%%%%%%%%

function val = clenshawLegendre(x, alpha) 
% Evaluate a Legendre expansion with coefficient alpha at x. 

n = length(alpha); 
b_old = 0; 
b_cur = 0; 
for k = (n-1):-1:1
  b_new = alpha(k+1) + (2*k + 1)/(k + 1)*x.*b_cur - (k + 1)/(k + 2)*b_old;
  b_old = b_cur; 
  b_cur = b_new; 
end
val = alpha(1) + x.*b_cur - .5*b_old; 

end

%%%%%%%%%%%%%%%%%%%%%%%%%%%%%%%%%%%%%%%%%%%%%%%%%%%%%%%%%%%%%%%%%%%%%%%%%%%%%%%%

function h = myplus(f, g)
% Modified PLUS() which pads with zeros to fulfil domain requirements.

if ( isnumeric(f) )
    h = f + g;
else
    [a, b] = domain(f);
    [c, d] = domain(g);
    dom = union([a, b], [c, d]);
    h = chebfun(0, dom);
    h = defineInterval(h, [a, b], f);        % h{a, b} = f;
    hTmp = restrict(h, [c, d]);
    h = defineInterval(h, [c, d], hTmp + g); % h{c, d} = h{c, d} + g;
end
<<<<<<< HEAD
end

%%%%%%%%%%%%%%%%%%%%%%%%%%%%%%%%%%%%%%%%%%%%%%%%%%%%%%%%%%%%%%%%%%%%%%%%%%%%%%%%
%%%%%%%%%%%%%%%%%%%%%%%%%%%%%%%%%%%%%%%%%%%%%%%%%%%%%%%%%%%%%%%%%%%%%%%%%%%%%%%%

function h = oldConv(f, g)

% Remove deltas from f:
fImps = f.impulses(:,:,2:end);
if ( size(f.impulses, 3) > 1 )
    f.impulses = f.impulses(:,:,1); 
end
gImps = g.impulses(:,:,2:end);
% Remove deltas from g:
if ( size(g.impulses, 3) > 1 )
    g.impulses = g.impulses(:,:,1); 
end

% Find all breakpoints in the convolution:
[A, B] = meshgrid(f.domain, g.domain);
dom = unique(A(:) + B(:)).';

% Coalesce breaks that are close due to roundoff:
dom(diff(dom) < 10*eps*max(abs(dom([1,end])))) = [];
dom(isnan(dom)) = [];

% Combine vertical and horizontal scales:
hs = max(hscale(f), hscale(g));
vs = 2*max([vscale(f), vscale(g)]);

% Avoid resampling for speed up:
p = chebpref();
p.enableBreakpointDetection = false;
p.enableSingularityDetection = false;
p.techPrefs.extrapolate = true;
p.techPrefs.resampling = false;
p.techPrefs.sampletest = false;

% Construct FUNS:
funs = cell(1, length(dom)-1);
for k = 1:length(dom)-1  
    newFun = bndfun(@(x) convIntegral(x, f, g), dom(k:k+1), vs, hs, p);
    vs = max(get(newFun, 'vscale'), vs); 
    funs{k} = newFun;
end

% Construct CHEBFUN:
h = chebfun(funs);
h = simplify(h);
h.isTransposed = f.isTransposed;

end

function out = convIntegral(x, f, g)
%CONVINTEGRAL   Evaluate convolution integral.
%   Y = CONVINTEGRAL(X, F, G) evaluates the convolution of the CHEBFUNs F and G
%   at the points X.

a = f.domain(1);
b = f.domain(end);
c = g.domain(1);
d = g.domain(end);

out = 0*x;
for k = 1:length(x)
    A = max(a, x(k) - d); 
    B = min(b, x(k) - c);
    if ( A < B )
        ends = union(x(k) - g.domain, f.domain);
        dom = [A, ends((A < ends) & (ends < B)), B];
        for j = 1:length(dom)-1
            out(k) = out(k) + integral(@(t) feval(f, t).*feval(g, x(k) - t), ...
                dom(j), dom(j+1), 'AbsTol', 1e-15, 'RelTol', 1e-15);
        end
    end
end

end
=======

end
>>>>>>> bc666d46
<|MERGE_RESOLUTION|>--- conflicted
+++ resolved
@@ -91,11 +91,7 @@
 end
 
 % No support for quasimatrices:
-<<<<<<< HEAD
 if ( numColumns(f) > 1 || numColumns(g) > 1 )
-=======
-if ( (min(size(f)) > 1) || (min(size(g)) > 1) )
->>>>>>> bc666d46
     error('CHEBFUN:conv:quasi', 'No support for array-valued CHEBFUN objects.');
 end
 
@@ -143,29 +139,14 @@
 end
 % Note, for simplicity we work with the FUNs, rather than the CHEBFUNs.
 
-<<<<<<< HEAD
-% Useful things..
-m = length(f); n = length(g);                % Lengths of f anf g
-=======
-% TODO: Replace this with a call to CONV_OLD()?
-if ( ~isa(f.onefun, 'chebtech') || ~isa(g.onefun, 'chebtech') )
-    error('CHEBFUN:conv:notsmooth', ...
-        'CONV() only supports smooth CHEBFUN objects on bounded domains.')
-end
-
 % Useful things:
 m = length(f);                               % Length of f
 n = length(g);                               % Length of g
->>>>>>> bc666d46
 numPatches = floor((d - c) / (b - a));       % Number of patches required
 x = chebpts(n, [b+c, a+d], 1);               % Chebyshev grid for interior piece
 y = 0*x;                                     % Initialise values in interior
 map = @(x, a, b) (x-a)/(b-a) - (b-x)/(b-a);  % Map from [a, b] --> [-1, 1]
 f_leg = chebtech.cheb2leg(get(f, 'coeffs')); % Legendre coefficients of f
-<<<<<<< HEAD
-
-=======
->>>>>>> bc666d46
 
 % Restrict g:
 doms = c + (b - a)*(0:numPatches);
@@ -222,21 +203,12 @@
     %  /___|__:/
     %     fl a+d     b+d
 
-<<<<<<< HEAD
     finishLocation = a + c + numPatches*(b - a);    % Where patches got to. (fl) 
     gk = restrict(g, d-[(b-a) 0]);                  % g on appropriate domain        
     gk_leg = chebtech.cheb2leg(get(gk, 'coeffs'));  % Legendre coeffs
     [hLegL, hLegR] = easyConv(f_leg, gk_leg);       % Conv on A and B
     hLegR = chebtech.leg2cheb(flipud(hLegR));       % Cheb coeffs on A
     h_right = chebfun(hLegR, [d+a, d+b], 'coeffs'); % Make CHEBFUN
-=======
-    finishLocation = a + c + numPatches*(b - a);   % Where patches got to. (fl) 
-    gk = restrict(g, d - [(b-a) 0]);               % g on appropriate domain
-    gk_leg = chebtech.cheb2leg(get(gk, 'coeffs')); % Legendre coeffs
-    [hLegL, hLegR] = easyConv(f_leg, gk_leg);      % Conv on A and B
-    hLegR = chebtech.leg2cheb(flipud(hLegR));      % Cheb coeffs on A
-    h_right = chebfun(hLegR, [d + a, d + b], 'coeffs'); % Make CHEBFUN
->>>>>>> bc666d46
     
     % Remainder piece: (between fl and a+d)
     remainderWidth = d + a - finishLocation; % b+d-fl-(b-a)
@@ -360,57 +332,6 @@
         
     end
 
-<<<<<<< HEAD
-=======
-%%%%%%%%%%%%%%%%%%%%%%%%%%% FORMING B %%%%%%%%%%%%%%%%%%%%%%%%%%%%%%%%%%%%%%%%%%
-    % TODO: Delete me when we're sure I'm not needed anymore.
-    function gamma = rec2(M, alpha, beta, sgn)
-        % Initialise B and scl:
-        nb = length(beta);
-        B = zeros(numel(alpha), nb);
-        scl = 1./(2*(1:nb).'-1);
-        scl(2:2:end) = -scl(2:2:end);
-        
-        % First 2 columns of B:
-        vNew = M*alpha;
-        v = vNew;
-        B(:,1) = vNew;
-        ind2 = 1:nb;
-        B(1,:) = vNew(ind2).*scl(ind2);
-        
-        % The scalar case is trivial:
-        if ( length(beta) == 1 )
-            return
-        end
-        
-        vNew = M*v + sgn*v;
-        vOld = v;
-        v = vNew;
-        B(:,2) = vNew;
-
-        scl = -scl*(2 - .5)/(2 - 1.5);
-        ind2 = 3:nb;
-        B(2,ind2) = vNew(ind2).*scl(ind2);
-        
-        % Loop over remaining columns using recurrence:
-        for k = 3:nb
-            vNew = (2*k-3) * ( M * v ) + vOld;
-            ind1 = (k-1):numel(alpha);
-            B(ind1, k) = vNew(ind1);
-            vNew(1:k-2) = 0;
-            % Recurrence is unstable for j < k. Correct for upper-tri part:
-            scl = -scl*(k-.5)/(k-1.5);
-            ind2 = (k+1):nb;
-            B(k,ind2) = vNew(ind2).*scl(ind2);
-            
-            vOld = v;
-            v = vNew;
-        end
-        
-        gamma = B * beta;
-    end
-
->>>>>>> bc666d46
 end
 
 %%%%%%%%%%%%%%%%%%%%%%%%%%%%%%%%%%%%%%%%%%%%%%%%%%%%%%%%%%%%%%%%%%%%%%%%%%%%%%%%
@@ -446,7 +367,7 @@
     hTmp = restrict(h, [c, d]);
     h = defineInterval(h, [c, d], hTmp + g); % h{c, d} = h{c, d} + g;
 end
-<<<<<<< HEAD
+
 end
 
 %%%%%%%%%%%%%%%%%%%%%%%%%%%%%%%%%%%%%%%%%%%%%%%%%%%%%%%%%%%%%%%%%%%%%%%%%%%%%%%%
@@ -525,7 +446,3 @@
 end
 
 end
-=======
-
-end
->>>>>>> bc666d46
