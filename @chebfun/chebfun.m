--- conflicted
+++ resolved
@@ -192,20 +192,14 @@
             end
                        
             % Parse inputs:
-<<<<<<< HEAD
-            [op, dom, data, pref, trunc, isDone] = parseInputs(varargin{:});
-            
-            if ( isDone )
-=======
             [op, dom, data, pref, flags] = parseInputs(varargin{:});
                         
-            if ( strcmp(op, 'done') )
->>>>>>> cbdd6595
+            if ( flags.done )
                 % An update was performed. Exit gracefully:
                 throwAsCaller(MException('', ''))
             end
             
-            if ( isa(op, 'chebfun') && trunc )
+            if ( isa(op, 'chebfun') && flags.trunc )
                 % Deal with the particular case when we're asked to truncate a
                 % CHEBFUN:
                 f = op;
@@ -234,9 +228,9 @@
                 
             end
 
-            if ( trunc )
+            if ( flags.trunc )
                 % Truncate the CHEBFUN to the required length:
-                f = truncate(f, trunc);
+                f = truncate(f, flags.trunc);
             end
 
         end
@@ -416,6 +410,9 @@
         
         % Transpose a CHEBFUN.
         f = transpose(f)
+        
+        % Truncate a CHEBFUN object.
+        f = truncate(f, n);
         
         % Unary minus of a CHEBFUN.
         f = uminus(f)
@@ -603,19 +600,17 @@
     end
 end
 
-<<<<<<< HEAD
-function [op, dom, data, pref, trunc, isDone] = parseInputs(op, varargin)
-=======
 function [op, dom, data, pref, flags] = parseInputs(op, varargin)
->>>>>>> cbdd6595
     
     % TODO: Should we 'data' structure to be passed to the constructor?
     % Currently, like in CHEBFUN/COMPOSE(), we don't have a use for this, but it
     % might be useful in the future.
     
-    % Local prefrences for CHEBFUN constructor:
-    isDone = false;
-    trunc = false;
+    % Non-preferences that need to live beyond parseInputs.
+    flags = struct();
+    flags.done = false;         % No construction needs to take place.
+    flags.doubleLength = false; % We will construct to double the length.
+    flags.trunc = false;        % We will truncate the result.
 
     % Deal with string input options.
     if ( strncmp(op, '--', 2) )
@@ -638,6 +633,7 @@
         dom = [];
         data = struct();
         pref = [];
+        flags.done = true;
         return
     end
 
@@ -671,10 +667,6 @@
     
     % A struct to hold any preferences supplied by keyword (name-value pair).
     keywordPrefs = struct();
-
-    % Non-preferences that need to live beyond parseInputs.
-    flags = struct();
-    flags.doubleLength = false;
 
     % Parse the remaining arguments.
     prefWasPassed = false;
@@ -722,7 +714,7 @@
             args(1) = [];
         elseif ( strcmpi(args{1}, 'trunc') )
             % Set the local truncation option.
-            trunc = args{2};
+            flags.trunc = args{2};
             args(1:2) = [];   
             % We split when truncation is selected. TODO: Why?
             keywordPrefs.splitting = true;
