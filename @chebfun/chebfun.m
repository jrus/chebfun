--- conflicted
+++ resolved
@@ -828,7 +828,6 @@
         pref = chebfunpref(keywordPrefs);
     end
 
-<<<<<<< HEAD
     % Error if 'doubleLength' and 'splitting on' are both passed:
     % These options are not compatible.
     if ( pref.splitting && flags.doubleLength )
@@ -836,10 +835,7 @@
             'Splitting and doubleLength options are not compatible.')
     end
 
-    % Use the default domain if none was supplied.
-=======
     % Use the domain of the chebfun that was passed if none was supplied.
->>>>>>> 8f6dce00
     if ( ~domainWasPassed || isempty(dom) )
         if ( isa(op, 'chebfun') )
             dom = [ op.domain(1) op.domain(end) ];
