classdef chebfun
%CHEBFUN   CHEBFUN class for representing functions on [a,b].
%
%   Class for approximating functions defined on finite, semi-infinite, or
%   doubly-infinite intervals [a,b]. Functions may be smooth, piecewise smooth,
%   weakly singular, or blow up on the interval.
%
% CHEBFUN(F) constructs a CHEBFUN object representing the function F on the
% interval [-1,1]. F may be a string, e.g., 'sin(x)', a function handle, e.g.,
% @(x) x.^2 + 2*x + 1, or a vector of numbers. In the first two instances, F
% should be "vectorized" in the sense that it may be evaluated at a column
% vector of points x(:) in [-1,1] and return an output of size NxM where N =
% length(x(:)). If this is not possible then the flag CHEBFUN(F, 'vectorize')
% should be passed. CHEBFUN(F, 'vectorcheck', 'off') disables the automatic
% checking for vector input. CHEBFUN() returns an empty CHEBFUN object.
%
% CHEBFUN(F, [A, B]) specifies an interval [A,B] on which the CHEBFUN is
% defined, where A and/or B may be infinite. CHEBFUN(F, ENDS), where ENDS is a
% 1x(K+1) vector of unique ascending values, specifies a piecewise smooth
% CHEBFUN defined on the interval [ENDS(1), ENDS(K+1)] with additional interior
% breaks at ENDS(2), ..., ENDS(K). Specifying these breaks can be particularly
% useful if F is known to have discontinuities. For example,
%   CHEBFUN(@(x) abs(x), [-1, 0, 1]).
% If a domain is passed to the constructor, it should always be the 2nd input.
%
% CHEBFUN(A) or CHEBFUN(A, 'chebpts2'), where A is an Nx1 matrix, constructs a
% CHEBFUN object which interpolates the data in A on an N-point Chebyshev grid
% of the second kind (see >> help chebpts). CHEBFUN(A, 'chebpts1') and
% CHEBFUN(A, 'equi') are similar, but here the data is assumed to come from a
% 1st-kind Chebyshev or equispaced grid linspace(-1, 1, N), respectively. (In
% the latter case, a smooth interpolant is constructed using an adaptive
% Floater-Hormann scheme [Numer. Math. 107, 315-331 (2007)].). CHEBFUN(F, N) or
% CHEBFUN(F, N, 'chebpts2') is equivalent to CHEBFUN(feval(F, chebpts(N)).
%
% CHEBFUN({F1,...,Fk}, ENDS) constructs a piecewise smooth CHEBFUN which
% represents Fj on the interval [ENDS(j), END(j+1)]. Each entry Fj may be a
% string, function handle, or vector of doubles. For example
%   CHEBFUN({@(x) sin(x), @(x) cos(x)}, [-1, 0, 1])
%
% CHEBFUN(F, PREF) or CHEBFUN(F, [A, B], PREF) constructs a CHEBFUN object from
% F with the options determined by the CHEBPREF object PREF.
% Construction time options may also be passed directly to the constructor in
% the form CHEBFUN(F, [A, B], PROP1, VAL1, PROP2, VAL2, ...). (See
% CHEBPREF for details of the various preference options.). In particular,
% CHEBFUN(F, 'splitting', 'on') allows the constructor to adaptively determine
% breakpoints to better represent piecewise smooth functions F. For example,
%   CHEBFUN(@(x) sign(x - .3), [-1, 1], 'splitting', 'on')
% It is not possible to mix PROP/VAL and PREF inputs in a single constructor
% call.
%
% CHEBFUN(F, ...), where F is an NxM matrix or an array-valued function handle,
% returns an "array-valued" CHEBFUN. For example,
%   CHEBFUN(rand(14, 2))
% or
%   CHEBFUN(@(x) [sin(x), cos(x)])
% Note that each column in an array-valued CHEBFUN object is discretized in the
% same way (i.e., the same breakpoint locations and the same underlying
% representation). Note the difference between 
%   CHEBFUN(@(x) [sin(x), cos(x)], [-1, 0, 1])
% and
%   CHEBFUN({@(x) sin(x), @(x) cos(x)}, [-1, 0, 1]).
% The former constructs an array-valued CHEBFUN with both columns defined on the
% domain [-1, 0, 1]. The latter defines a single column CHEBFUN which represents
% sin(x) in the interval [-1, 0) and cos(x) on the interval (0, 1].
%
% See also CHEBPREF, CHEBPTS.

% Copyright 2013 by The University of Oxford and The Chebfun Developers.
% See http://www.chebfun.org for Chebfun information.

%%%%%%%%%%%%%%%%%%%%%%%%%%%%%%%%%%%%%%%%%%%%%%%%%%%%%%%%%%%%%%%%%%%%%%%%%%%%%%%%
% CHEBFUN Class Description:
%
% The CHEBFUN class is for representations of piecewise functions on the
% interval [a,b].
%
% The CHEBFUN class is the main user interface. We do not expect users to
% directly invoke any objects below this level.
%
% A CHEBFUN object consists of a collection of FUN objects. There are two main
% tasks for the CHEBFUN constructor: (1) parse the user input, and (2) correctly
% piece together FUN objects to form a global approximation. If the input
% function is globally smooth then the resulting CHEBFUN contains a single FUN
% object. If the input is not smooth, or breakpoints are passed to the
% constructor, CHEBFUN must determine appropriate breakpoints and return a
% piecewise smooth CHEBFUN with multiple FUN objects.
%
% This is a user-level class, and all input arguments should be thoroughly
% sanity checked.
%
% Class diagram: [ADchebfun] <>-- [CHEBFUN] <>-- [<<fun>>]
%%%%%%%%%%%%%%%%%%%%%%%%%%%%%%%%%%%%%%%%%%%%%%%%%%%%%%%%%%%%%%%%%%%%%%%%%%%%%%%%
    
    properties (Access = public)
        % DOMAIN of definition of a CHEBFUN object. If K = length(F.DOMAIN) is
        % greater than 1 then the CHEBFUN is referred to as a "piecewise".
        % CHEBFUN. The first and last values of this vector define the left and
        % right endpoints of the domain, respectively. The other values give the
        % locations of the interior breakpoints that define the domains of the
        % individual FUN objects comprising the CHEBFUN. The entries in this
        % vector should be strictly increasing.
        domain              % (1x(K+1) double)

        % FUNS is a cell array containing the FUN objects that comprise a
        % piecewise CHEBFUN. The the kth entry in this cell is the FUN defining
        % the representation used by the CHEBFUN object on the open interval
        % (F.DOMAIN(k), F.DOMAIN(k+1)). If M = size(f.funs, 2) is greater than
        % 1, then the CHEBFUN object is referred to as "array valued".
        funs                % (Kx1 cell array of FUN objects)

        % IMPULSES is a three-dimensional array storing information about the
        % values of the CHEBFUN object at the points in DOMAIN. The rows
        % correspond to the breakpoints in the DOMAIN vector, and if M > 1 then
        % the columns correspond to the columns in an array-valued CHEBFUN.
        % Thus, F.IMPULSES(:, :, 1) is a matrix consisting of the values of
        % each column of F at each breakpoint. The third dimension is used for
        % storing information about higher-order delta functions that may be
        % present at breakpoints. (See "help dirac" for more details.)
        impulses = [];      % ((K+1) x M x (D+1) double)

        % ISTRANSPOSED determines whether a (possibly array-valued) CHEBFUN F
        % should be interpreted as a collection of "column" CHEBFUN objects (if
        % F.ISTRANSPOSED == 0, the default), which are considered (infxM)
        % arrays, or "row" CHEBFUN objects (if F.ISTRANSPOSED == 1), which are
        % (Mxinf) arrays. This difference is only behavioral; the other
        % properties described above are _NOT_ stored differently if this flag
        % is set.)
        isTransposed = 0;   % (logical)
    end
    
    methods
        
        function f = chebfun(varargin)
            % The main CHEBFUN constructor!
            
            % Return an empty CHEBFUN:
            if ( (nargin == 0) || isempty(varargin{1}) )
                return
            end
            
            % Parse inputs:
            [op, dom, pref] = parseInputs(varargin{:});
            
            if ( iscell(op) && all(cellfun(@(x) isa(x, 'fun'), op)) )
                % Construct a CHEBFUN from a cell array of FUN objects:
                
                if ( nargin > 1 )
                    error('CHEBFUN:chebfun:nargin', ...
                        'Only one input is allowed when passing an array of FUNs.')
                end
                
                % Assign the cell to the .FUNS property:
                f.funs = op;
                % Collect the domains together:
                dom = cellfun(@(fun) get(fun, 'domain'), f.funs, ...
                    'uniformOutput', false);
                f.domain = unique([dom{:}]);
                % Update values at breakpoints (first row of f.impulses):
                f.impulses = chebfun.getValuesAtBreakpoints(f.funs, f.domain);
                
            else
                % Construct from function_handle, numeric, or string input:
                
                % Call the main constructor:
                [f.funs, f.domain] = chebfun.constructor(op, dom, pref);
                
                % Update values at breakpoints (first row of f.impulses):
                f.impulses = chebfun.getValuesAtBreakpoints(f.funs, f.domain, op);
                
                % Remove unnecessary breaks (but not those that were given):
                [ignored, index] = setdiff(f.domain, dom);
                f = merge(f, index(:).', pref);
                
            end
            
        end
        
    end
    
    % Static methods implemented by CHEBFUN class.
    methods (Static = true)
        
        % Main constructor.
        [funs, ends] = constructor(op, domain, pref);
        
        % Edge detector.
        [edge, vscale] = detectEdge(op, domain, hscale, vscale, derHandle);
        
        % Interpolate data:
        f = interp1(x, y, method, dom);
        
        % Determine values of chebfun at breakpoints.
        vals = getValuesAtBreakpoints(funs, ends, op);
        
        % Merge domains.
        newDom = mergeDomains(varargin)
        
        % ODE113 with CHEBFUN output.
        [t, y] = ode113(varargin);
        
        % ODE15S with CHEBFUN output.
        [t, y] = ode15s(varargin);
        
        % ODE45 with CHEBFUN output.
        [t, y] = ode45(varargin);
        
        % Retrieve and modify preferences for this class.
        prefs = pref(varargin);
        
        % Cubic Hermite interpolation:
        f = pchip(x, y, method);
        
        % Cubic spline interpolant:
        f = spline(x, y, d);
        
        % Which interval is a point in?
<<<<<<< HEAD
        out = whichInterval(dom, x);
=======
        out = whichInterval(dom, x, direction);
>>>>>>> 28875ed6
        
    end

    methods (Access = private)
        % Remove zero layers from impulses array.
        f = tidyImpulses(f);
    end
    
    % Static private methods implemented by CHEBFUN class.
    methods (Static = true, Access = private)
        
        % Convert ODE solutions into CHEBFUN objects:
        [y, t] = odesol(sol, opt);
        
        % Parse the inputs to the CHEBFUN constructor.
        [op, domain, pref] = parseInputs(op, domain, varargin);
        
        % Convert a string input to a function_handle.
        op = str2op(op);
        
        % Vectorise a function handle input.
        op = vec(op);
        
    end
    
    % Methods implemented by CHEBFUN class.
    methods
        
        % Absolute value of a CHEBFUN.
        f = abs(f, pref)
        
        % Solve boundary value problems for ODEs by collocation.
        [y, t] = bvp4c(fun1, fun2, y0, varargin);
        
        % Solve boundary value problems for ODEs by collocation.
        [y, t] = bvp5c(fun1, fun2, y0, varargin);
        
        % Plot information regarding the representation of a CHEBFUN object:
        h = chebpolyplot(f, varargin);
        
        % Construct complex CHEBFUN from real and imaginary parts.
        C = complex(A, B)

        % Compose CHEBFUN objects with another function.
        h = compose(f, op, g, pref)

        % Compose two CHEBFUN objects (i.e., f(g)).
        h = composeChebfuns(f, g, pref)
        
        % Complex conjugate of a CHEBFUN.
        f = conj(f)
        
        % Complex transpose of a CHEBFUN.
        f = ctranspose(f)

        % Display a CHEBFUN object.
        display(f);
        
        % Compare domains of two CHEBFUN objects.
        pass = domainCheck(f, g);

        % Accuracy estimate of a CHEBFUN object.
        out = epslevel(f);
        
        % Extract columns of an array-valued CHEBFUN object.
        f = extractColumns(f, columnIndex);
        
        % Evaluate a CHEBFUN.
        y = feval(f, x, varargin)

        % Get properties of a CHEBFUN object.
        out = get(f, prop);
        
        % Horizontal scale of a CHEBFUN object.
        out = hscale(f);

        % Imaginary part of a CHEBFUN.
        f = imag(f)
        
        % True for an empty CHEBFUN.
        out = isempty(f)

        % Test if CHEBFUN objects are equal.
        out = isequal(f, g)

        % Test if a CHEBFUN is bounded.
        out = isfinite(f)
        
        % Test if a CHEBFUN is unbounded.
        out = isinf(f)

        % Test if a CHEBFUN has any NaN values.
        out = isnan(f)
        
        % True for real CHEBFUN.
        out = isreal(f);
        
        % True for zero CHEBFUN objects
        out = iszero(f)
        
        % Length of a CHEBFUN.
        out = length(f);
        
        % Plot a CHEBFUN object on a loglog scale:
        h = loglog(f, varargin);
        
        % Plot a CHEBFUN object:
        varargout = plot(f, varargin);
        
        % 3-D plot for CHEBFUN objects.
        varargout = plot3(f, g, h, varargin)
        
        % Subtraction of two CHEBFUN objects.
        f = minus(f, g)
        
        % Signmum of a CHEBFUN.
        f = sign(f, pref)

        % Multiplication of CHEBFUN objects.
        f = mtimes(f, c)

        % Remove unnecessary breakpoints in from a CHEBFUN.
        [f, mergedPts] = merge(f, index, pref)
        
        % Overlap the domain of two CHEBFUN objects.
        [f, g] = overlap(f, g)

        % Obtain data used for plotting a CHEBFUN object:
        data = plotData(f, g, h)
        
        % Power of a CHEBFUN
        f = power(f, b);
        
        % Real part of a CHEBFUN.
        f = real(f)
        
        % Restrict a CHEBFUN object to a subdomain.
        f = restrict(f, newDomain);

        % The roots of the CHEBFUN F.
        r = roots(f, varargin);

        % Plot a CHEBFUN object on a log-linear scale:
        h = semilogx(f, varargin);

        % Plot a CHEBFUN object on a linear-log scale:
        h = semilogy(f, varargin);

        % Simplify the representation of a CHEBFUN obect.
        f = simplify(f, tol);

        % Size of a CHEBFUN object.
        [s1, s2] = size(f, dim);
        
        % Retrieve and modify preferences for this class.
        varargout = subsref(f, index);

        % Retrieve and modify preferences for this class.
        varargout = subsasgn(f, varargin);
        
        % CHEBFUN multiplication.
        f = times(f, g, varargin)
        
        % Transpose a CHEBFUN.
        f = transpose(f)
        
        % Adjust nearby common break points in domains of CHEBFUN objects.
        [f, g, newBreaksLocF, newBreaksLocG] = tweakDomain(f, g, tol)

        % Unary minus of a CHEBFUN.
        f = uminus(f)

        % Unary plus of a CHEBFUN.
        f = uplus(f)
        
        % Vertical scale of a CHEBFUN object.
        out = vscale(f);
    end
    
end


%%%%%%%%%%%%%%%%%%%%%%%%%%%%%%%%%%%%%%%%%%%%%%%%%%%%%%%%%%%%%%%%%%%%%%%%%%%%%%%%
%                (Private) Methods implemented in this m-file.
%%%%%%%%%%%%%%%%%%%%%%%%%%%%%%%%%%%%%%%%%%%%%%%%%%%%%%%%%%%%%%%%%%%%%%%%%%%%%%%%
function op = str2op(op)
% This is here as it's a clean function with no other variables hanging
% around in the scope.
depVar = symvar(op);
if ( numel(depVar) ~= 1 )
    error('CHEBFUN:STR2OP:indepvars', ...
        'Incorrect number of independent variables in string input.');
end
op = eval(['@(' depVar{:} ')', op]);
end

function [op, domain, pref] = parseInputs(op, domain, varargin)
% Parse inputs.

    args = varargin;
    if ( nargin == 1 )
        % chebfun(op)
        pref = chebpref();
        domain = pref.domain;
    elseif ( isstruct(domain) || isa(domain, 'chebpref') )
        % chebfun(op, pref)
        pref = chebpref(domain);
        domain = pref.domain;
    elseif ( ~isnumeric(domain) || (length(domain) == 1) )
        % chebfun(op, prop1, val1, ...)
        pref = chebpref();
        args = [domain, args];
        domain = pref.domain;
    elseif ( nargin < 3 )
        % chebfun(op, domain)
        pref = chebpref();
    elseif ( isstruct(varargin{1}) || isa(varargin{1}, 'chebpref') )
        % chebfun(op, domain, pref)
        pref = chebpref(args{1});
        args(1) = [];
    else
        % chebfun(op, domain, prop1, val1, ...)
        pref = chebpref();
    end

    % Take the default domain if an empty one was given:
    if ( isempty(domain) )
        domain = pref.domain;
    end

    vectorize = false;
    % Obtain additional preferences:
    while ( ~isempty(args) )
        if ( any(strcmpi(args{1}, {'chebpts1', 'chebpts2', 'equi'})) )
            % Determine tech for sampled values:
            if ( strcmpi(args{1}, 'chebpts1') )
                pref.tech = 'chebtech1';
            elseif ( strcmpi(args{1}, 'chebpts2') )
                pref.tech = 'chebtech2';
            elseif ( strcmpi(args{1}, 'equi') )
                pref.tech = 'funqui';
            end
            args(1) = [];
        elseif ( strcmpi(args{1}, 'vectorize') || ...
                 strcmpi(args{1}, 'vectorise') )
            % Vectorize flag for function_handles.
            vectorize = true;
            args(1) = [];
        elseif ( isnumeric(args{1}) )
            % g = chebfun(@(x) f(x), N)
            pref.techPrefs.exactLength = args{1};
            args(1) = [];
        elseif ( strcmpi(args{1}, 'splitting') )
            % Translate "splitting" --> "enableBreakpointDetection".
            pref.enableBreakpointDetection = strcmpi(args{2}, 'on');
            args(1:2) = [];
        elseif ( strcmpi(args{1}, 'blowup') )
            % Translate "blowup" --> "enableSingularityDetection".
            pref.enableSingularityDetection = strcmpi(args{2}, 'on');
            args(1:2) = [];
        else
            % Update these preferences:
            pref.(args{1}) = args{2};
            args(1:2) = [];
        end
    end
    
    % [TODO]: Should we do the following for all elements in a cell input?
    % Convert string input to function_handle:
    if ( ischar(op) )
        op = str2op(op);
    end
    if ( isa(op, 'function_handle') && vectorize )
        % [TODO]: Should we reinstate VECTORCHECK()?
        op = vec(op);
    end
    
    if ( isa(op, 'function_handle') && strcmp(pref.tech, 'funqui') )
        if ( isfield(pref.techPrefs, 'exactLength') && ...
             ~isnan(pref.techPrefs.exactLength) )
            x = linspace(domain(1), domain(end), pref.techPrefs.exactLength).';
            op = feval(op, x);
            pref.techPrefs.exactLength = NaN;
        end
    end

end

function g = vec(f)
%VEC  Vectorize a function or string expression.
%   VEC(F), if F is a function handle or anonymous function, returns a function
%   that returns vector outputs for vector inputs by wrapping F inside a loop.
g = @loopwrapper;
    % Nested function:
    function v = loopwrapper(x)
        v = zeros(size(x));
        for j = 1:numel(v)
            v(j) = f(x(j));
        end
    end
end

%%%%%%%%%%%%%%%%%%%%%%%%%%%%%%%%%%%%%%%%%%%%%%%%%%%%%%%%%%%%%%%%%%%%%%%%%%%%%%%%
%% JUNK
% [TODO]: Reinstate or delete this.
%
% CHEBFUN(F,'extrapolate','on') prevents the constructor from evaluating
% the function F at the endpoints of the domain. This may also be achieved
% with CHEBFUN(F,'chebkind','1st','resampling','on') (which uses Chebyshev
% points of the 1st kind during the construction process), although this
% functionality is still experimental.
%
% CHEBFUN(F,...,'map',{MAPNAME,MAPPARS}) allows the use of mapped Chebyshev
% expansions. See help chebfun/maps for more information.
%
% CHEBFUN(CHEBS,ENDS,NP) specifies the number NP(i) of
% Chebyshev points for the construction of the function in CHEBS{i}.
%
% G = CHEBFUN(...) returns an object G of type chebfun.  A chebfun consists of a
% vector of 'funs', a vector 'domain' of length k+1 defining the intervals where
% the funs apply, and a matrix 'impulses' containing information about possible
% delta functions at the breakpoints between funs.
<|MERGE_RESOLUTION|>--- conflicted
+++ resolved
@@ -214,11 +214,7 @@
         f = spline(x, y, d);
         
         % Which interval is a point in?
-<<<<<<< HEAD
-        out = whichInterval(dom, x);
-=======
         out = whichInterval(dom, x, direction);
->>>>>>> 28875ed6
         
     end
 
