function D = diffmat(N, varargin)
%DIFFMAT   Spectral differentiation matrix.
%   D = DIFFMAT(N) returns the N x N differentiation matrix associated with the
%   Chebyshev spectral collocation method at second-kind Chebyshev points. 
%
%   D = DIFFMAT(N, P) returns the N x N differentiation matrix of order P.
%
%   D = DIFFMAT(N, P, DOM) scales the differentiation matrix D to the domain
%   DOM. DOM should be a 1x2 vector.
%
%   D = DIFFMAT(N, P, DOM, GRID) returns the square differentiation matrix on 
%   grid specified by GRID. The specifier GRID can be 'chebkind1' (first-kind 
%   Chebyshev grid) or 'chebkind2' (second-kind Chebyshev grid) or 'leg' 
%   (Legendre grid).
%
%   D = DIFFMAT(N, P, DOM, GRID, LBC, RBC) returns the square differentiation 
%   matrix on grid GRID with the corresponding row(s) replaced by boundary 
%   conditions specified by string specifiers LBC and RBC for the left and right 
%   boundary respectively. The specifier LBC and RBC can be any of 'dirichlet', 
%   'neumann', and 'sum' with 'dirichlet' and 'neumann' indicating Dirichlet and
%   Neumann boundary conditions respectively. The string 'sum' indicates a side 
%   condition of definite integral i.e., sum(U), where U is the implied solution 
%   to the system formed by D. For a differentiation matrix of order higher than
%   1, if there are multiple boundary conditions at one boundary, the 
%   corresponding specifiers need to be grouped in a cell using curly brackets. 
%   If there is no boundary condition at a boundary, then it needs to be 
%   indicated by either an empty array, i.e. [], or an empty cell, i.e. {}. Note
%   that the number of the boundary conditions given by LBC and RBC must total 
%   P, i.e. the order of differentiation, otherwise an error is thrown. Also 
%   note that RBC can be omitted if there are only left boundary conditions.
%
%   Example 1: D = DIFFMAT(N, 1, DOM, GRID, [], 'dirichlet') replaces the last 
%   row of an N x N differentiation matrix by a Dirichlet boundary condition.
%
%   Example 2: D = DIFFMAT(N, 1, DOM, GRID, 'dirichlet') replaces the first 
%   row of an N x N differentiation matrix by a Dirichlet boundary condition.
%
%   Example 3: D = DIFFMAT(N, 2, DOM, GRID, 'dirichlet', 'neumann') replaces
%   the first and last rows of an N x N differentiation matrix by a Dirichlet 
%   and a Neumann boundary conditions respectively.
%
%   Example 4: D = DIFFMAT(N, 3, DOM, GRID, 'dirichlet', {'dirichlet' 'neumann'}) 
%   replaces the first row of an N x N differentiation matrix by a Dirichlet
%   boundary condition and the last two rows by Dirichlet and Neumann boundary 
%   conditions.
%
%   D = DIFFMAT(N, 'periodic') returns the N x N first-order Fourier 
%   differentiation matrix on the default interval [-1 1].
%
%   D = DIFFMAT(N, P, 'periodic') returns the N x N Fourier differentiation 
%   matrix of order P  on the default interval [-1 1].
%
%   D = DIFFMAT(N, P, 'periodic', DOM) scales the Pth-order Fourier 
%   differetiation matrix to domain DOM.
%
%   The remaining options concern rectangular spectral differentiation matrices,
%   as introduced in [Driscoll & Hale 2014]. Chebfun uses these to solve ODE
%   boundary value problems in the mode GRID1 = 'chebkind2', GRID2 =
%   'chebkind1'. See also [Xu & Hale 2014].
%
%   D = DIFFMAT([M N]) returns the M x N first-order rectangular differentiation 
%   matrix which maps from an N-point Chebyshev grid of the second kind to an 
%   M-point Chebyshev grid of the same kind.
%   
%   D = DIFFMAT([M N], P) returns an M x N rectangular differentiation matrix of 
%   order P which maps from an N-point to an M-point Chebyshev grid, both of
%   second kind.
%
%   D = DIFFMAT([M N], P, DOM) returns the same D but scaled to the domain DOM.
%
%   D = DIFFMAT([M N], P, DOM, GRID) returns an M x N first-order rectangular 
%   differentiation matrix which maps from an N-point grid of type GRID to an 
%   M-point grid of the same type. The specifier GRID can be 'chebkind1', 
%   'chebkind2', or 'leg'.
%
%   D = DIFFMAT([M N], P, DOM, GRID1, GRID2) returns an M x N first-order 
%   rectangular differentiation matrix which maps from an N-point grid of type 
%   GRID1 to an M-point grid of type GRID2. The specifier GRID1 and GRID2 can be
%   any of 'chebkind1', 'chebkind2', and 'leg'.
%
%   D = DIFFMAT(N, P, DOM, GRID1, GRID2, LBC, RBC) returns a square 
%   differentiation matrix which is squared up and deflated by appending 
%   boundary conditions specified by string specifiers LBC and RBC for the left 
%   and the right boundary respectively. 
%
%   Example: D = DIFFMAT([M N], P, DOM, GRID1, GRID2, {}, {'neumann' 'sum'}) 
%   appends two rows to an M x N rectangular differentiation matrix to square it 
%   up. The first appended row corresponds to a Neumann boundary condition at 
%   the right endpoint while the second appended row corresponds to a side 
%   condition sum(U) = I for a scalar I, where U is the solution to the 
%   resulting system.
%
% See also DIFF, CHEBCOLLOC2.DIFFMAT, CUMSUMMAT.

% Copyright 2014 by The University of Oxford and The Chebfun Developers.
% See http://www.chebfun.org/ for Chebfun information.

%%%%%%%%%%%%%%%%%%%%%%%%%%%%%%%%%%%%%%%%%%%%%%%%%%%%%%%%%%%%%%%%%%%%%%%%%%%%%%%%
% References for rectangular differentiation matrices:
%
%   Driscoll, T. and Hale, N., Rectangular spectral collocation, submitted 2014.
%
%   Xu, K. and Hale, N., Explicit construction of rectangular differentiation
%   matrices, submitted 2014.
%%%%%%%%%%%%%%%%%%%%%%%%%%%%%%%%%%%%%%%%%%%%%%%%%%%%%%%%%%%%%%%%%%%%%%%%%%%%%%%%

%% Parse the inputs:
[m, n, p, dom, bc, nlbc, nrbc, mapFrom, mapTo] = parseInputs(N, varargin{:});

%% Different cases:
if ( strcmpi(mapFrom, mapTo) && ( m == n ) ) % Square case:
    if ( strcmpi(mapFrom, 'chebkind1') )
        D = chebcolloc1.diffmat(n, p);
    elseif ( strcmpi(mapFrom, 'chebkind2') )
        D = chebcolloc2.diffmat(n, p);
    elseif ( strcmpi(mapFrom, 'periodic') )
        D = fourtech.diffmat(n, p);
    else
        [x, ignored, v] = legpts(n); %#ok<ASGLU>
        [y, ignored, w] = chebpts(n); %#ok<ASGLU>
        z = legpts(n);
        P1 = barymat(y, x, v);
        P2 = barymat(z, y, w);
        D = chebcolloc2.diffmat(n, p);
        D = P2*D*P1;
        
        % Flipping trick for symmetry:
<<<<<<< HEAD
        DRot = rot90(D, 2);
        idxTo = rot90(~triu(ones(N)));
        D(idxTo) = (-1)^p*DRot(idxTo);
=======
        d = diag(rot90(D));
        d = sign(d).*(abs(d) + abs(flipud(d)))/2;
        D(logical(flipud(eye(N)))) = d;
        DRot = rot90(D, 2);
        idxTo = rot90(~triu(ones(N)));
        D(idxTo) = (-1)^p*DRot(idxTo);
        if ( mod(N, 2) == 1 )
            D((N+1)/2,(N+1)/2) = 0;
        end
>>>>>>> 62f7ed92
    end
    
elseif ( strcmpi(mapTo, 'chebkind1') )
    
    if ( strcmpi(mapFrom, 'chebkind1') )
        if ( p == 1 )
            D = rectdiff1(m, n);
        else
            D = rectdiff_rec(m, n, p, 1);
        end
    elseif ( strcmpi(mapFrom, 'chebkind2') )
        if ( p == 1 )
            D = rectdiff2(m, n);
        else
            D = rectdiff_rec(m, n, p, 2);
        end
    else
        [x, ignored, v] = legpts(n);  %#ok<ASGLU>
        [y, ignored, w] = chebpts(n);  %#ok<ASGLU>
        z = chebpts(m, 1);
        P1 = barymat(y, x, v);
        P2 = barymat(z, y, w);
        D = chebcolloc2.diffmat(n, p);
        D = P2*D*P1;
    end
            
elseif ( strcmpi(mapTo, 'chebkind2') )
    [z, ignored, ignored, s] = chebpts(m);  %#ok<ASGLU>
    if ( strcmpi(mapFrom, 'chebkind1') )
        D = chebcolloc1.diffmat(n, p);
        [x, ignored, v, r] = chebpts(n, 1);  %#ok<ASGLU>
        P = barymat(z, x, v, s, r, 1);
        D = P*D;
    elseif ( strcmpi(mapFrom, 'chebkind2') )
        D = chebcolloc2.diffmat(n, p);
        [x, ignored, v, r] = chebpts(n);  %#ok<ASGLU>
        P = barymat(z, x, v, s, r, 1);
        D = P*D;
    else
        [x, ignored, v] = legpts(n);  %#ok<ASGLU>
        [y, ignored, w] = chebpts(n);  %#ok<ASGLU>
        P1 = barymat(y, x, v);
        P2 = barymat(z, y, w);
        D = chebcolloc2.diffmat(n, p);
        D = P2*D*P1;
    end
    
elseif ( strcmpi(mapTo, 'leg') )
    z = legpts(m);
    if ( strcmpi(mapFrom, 'chebkind1') )
        D = chebcolloc1.diffmat(n, p);
        [x, ignored, v] = chebpts(n, 1);  %#ok<ASGLU>
        P = barymat(z, x, v);
        D = P*D;
    elseif ( strcmpi(mapFrom, 'chebkind2') )
        D = chebcolloc2.diffmat(n, p);
        [x, ignored, v] = chebpts(n);  %#ok<ASGLU>
        P = barymat(z, x, v);
        D = P*D;
    else
        [x, ignored, v] = legpts(n);  %#ok<ASGLU>
        [y, ignored, w] = chebpts(n);  %#ok<ASGLU>
        P1 = barymat(y, x, v);
        P2 = barymat(z, y, w);
        D = chebcolloc2.diffmat(n, p);
        D = P2*D*P1;
    end
    
end

%% Rescaling:
scl = (2/(dom(end) - dom(1)))^p;
D = scl*D;

%% Boundary conditions:
if ( ~isempty(bc) )
    nbc = nlbc + nrbc;
    BC = zeros(nbc, n);
    for j = 1:nbc
        if ( j <= nlbc )
            z = -1;
            r = pi;
            idx = 1;
        else
            z = 1;
            r = 0;
            idx = n;
        end
        
        switch bc{j}
            case 'dirichlet'
                if ( strcmpi(mapFrom, 'chebkind1') )
                    [x, ignored, v, t] = chebpts(n, 1);  %#ok<ASGLU>
                    BC(j,:) = barymat(z, x, v, r, t);
                elseif ( strcmpi(mapFrom, 'chebkind2') )
                    I = eye(n);
                    BC(j,:) = I(idx,:);
                else
                    [x, ignored, v] = legpts(n);  %#ok<ASGLU>
                    BC(j,:) = barymat(z, x, v);
                end
                
            case 'neumann'
                
                if ( strcmpi(mapFrom, 'chebkind1') )
                    DD = diffmat(n, 1, dom, 'chebkind1');
                    [x, ignored, v, t] = chebpts(n, 1);  %#ok<ASGLU>
                    P = barymat(z, x, v, r, t);
                    DD = P*DD;
                    BC(j,:) = DD;
                elseif ( strcmpi(mapFrom, 'chebkind2') )
                    DD = diffmat(n, 1, dom);
                    BC(j,:) = DD(idx,:);
                else
                    DD = diffmat(n, 1, dom);
                    [x, ignored, v] = legpts(n);  %#ok<ASGLU>
                    y = chebpts(n);
                    P = barymat(y, x, v);
                    DD = DD*P;
                    BC(j,:) = DD(idx, :);
                end
                
            case 'sum'
                
                if ( strcmpi(mapFrom, 'chebkind1') )
                    [ignored, w] = chebpts(n, dom, 1);  %#ok<ASGLU>
                elseif ( strcmpi(mapFrom, 'chebkind2') )
                    [ignored, w] = chebpts(n, dom);  %#ok<ASGLU>
                else
                    [ignored, w] = legpts(n, dom);  %#ok<ASGLU>
                end
                
                BC(j,:) = w;
                
            otherwise
                error('CHEBFUN:diffmat:wrongBC', ...
                    'Unknown type of boundary conditions.');
        end
    end
end

%% Replace or append the boundary conditions:
if ( ~isempty(bc) && ( m == n ) )
    % Replacement for square case:
    D(1:nlbc, :) = BC(1:nlbc, :);
    D(end-nrbc+1:end,:) = BC(nlbc+1:end,:);
elseif ( ~isempty(bc) )
    D = [BC(1:nlbc,:); D; BC(nlbc+1:end,:)];
end

end


function D = rectdiff1(m, n)
%RECTDIFF1  Explicit constrcution of 1st-order rectangular differentiation  
%matrix mapping from 1st-kind grid.

% mapping-from grid (angles):
T = chebtech1.angles(n).';

% difference between dimensions:
c = n-m;

% mapping-to grid (angles):
TAU = chebtech1.angles(m);

% Denominator:
denom = bsxfun(@(u,v) 2*sin((v+u)/2).*sin((v-u)/2), T, TAU);

% Sign:
sgn = ones(m, n);
if ( mod(c, 2) )
    sgn(1:2:end,2:2:end) = -1;
    sgn(2:2:end,1:2:end) = -1;
else
    sgn(1:2:end,1:2:end) = -1;
    sgn(2:2:end,2:2:end) = -1;
end

D = sgn.*((cos(c*TAU)./sin(TAU))*sin(T)-sin(c*TAU)/n*sin(T)./denom)./denom;

% indices for applying negative-sum trick: 
[~, idx] = min(abs(denom), [], 2);
idx = sub2ind([m n], 1:m, idx.');
D(idx) = 0;
D(idx) = -sum(D, 2);

if ( c == 1 )
    % Flipping trick:
    ii = logical(rot90(tril(ones(m, n)), 2));
    rot90D = rot90(D,2);
    D(ii) = -rot90D(ii);
end

end

function D = rectdiff2(m, n)
%RECTDIFF2  Explicit constrcution of 1st-order rectangular differentiation   
%matrix mapping from a 2nd-kind grid.

nm1 = n - 1;                    % For convenience.
cm1 = nm1 - m;                  % Difference between dimensions:
t = chebpts(n).';               % Second-kind grid.
tau = chebpts(m, 1);            % First-kind grid.
T = chebtech2.angles(n).';          % Second-kind grid (angles).
TAU = chebtech1.angles(m);   % First-kind grid (angles).

% Explicit expression:
denom = 2*bsxfun( @(u,v) sin((v+u)/2) .* sin((v-u)/2), T, TAU );
numer = bsxfun( @times, 1 - tau*t, cos(cm1*TAU)./sin(TAU) );

sgn = (-1)^cm1;

if ( cm1 == 0 )
    D = numer ./ denom.^2 / nm1;
else
    D = repmat(sin(cm1*TAU), 1, n)./denom + numer./denom.^2 / nm1;
    D = sgn*D;
end
D(:,[1,n]) = .5*D(:,[1,n]);     % Scaling for first and last columns.

if ( cm1 == 0 )
    % Flipping trick:
    ii = logical(rot90(tril(ones(m, n)), 2));
    rot90D = rot90(D,2);
    D(ii) = sgn*rot90D(ii);
end

% Sign:
D(1:2:end,1:2:end) = -D(1:2:end,1:2:end);
D(2:2:end,2:2:end) = -D(2:2:end,2:2:end);

% Negative sum trick:
[~, idx] = min(abs(denom), [], 2); 
idx = sub2ind([m n], 1:m, idx.');
D(idx) = 0; D(idx) = -sum(D, 2);

if ( cm1 == 0 )
    % Fix corner values:
    D(1) = -.25/(nm1*sin(pi/(2*m))*sin(pi/(4*m))^2); D(end) = -D(1);
    % Negative sum trick for corner entries:
    D(1,2) = -sum(D(1,[1 3:end])); D(end,end-1) = -D(1,2);
end

end
    
function D = rectdiff_rec(m, n, p, kind)
%Recursive construction for high-order rectangular differentiation matrices

% Sign and scaling:
sgn = ones(1, n);
sgn(1:2:end) = -1;

if ( kind == 1 )
    % mapped-from angles (1st-kind):
    T = chebtech1.angles(n).';
    
    % Compute the first order diff matrix:
    D = rectdiff1(m, n);
    
    % Preparation for higher order (p>1):
    a = [1; zeros(n,1)];
    
    % Signs:
    sgn = (-1)^(n-1)*sgn.*sin(T)/n;
    
else
    % mapped-from grid (2nd-kind):
    T = chebtech2.angles(n).';
    
    % Compute the first order diff matrix:
    D = rectdiff2(m, n);
    
    % Preparation for higher order (p>1):
    a = [1; 0; -1; zeros(n-2,1)];
    
    % Signs:
    sgn = (-1)^(n-1)*sgn/(2*(n-1));
    sgn([1 n]) = sgn([1 n])/2;
    
end

% mapped-to grid (1st-kind):
tau = chebpts(m, 1);
TAU = chebtech1.angles(m);

a = computeDerCoeffs(a);

% Denominator:
denom = bsxfun(@(u,v) 2*sin((v+u)/2).*sin((v-u)/2), T, TAU);

% indices for applying negative-sum trick:
[~, idx] = min(abs(denom), [], 2);
idx = sub2ind([m n], 1:m, idx.');

% Recursion for higher-order matrices:
for l = 2:p
    
    % Compute coefficients of the derivative of T_n:
    a = computeDerCoeffs(a);
    
    % Evaluating at tau by Clenshaw method:
    Tt = chebtech.clenshaw(tau, a);
    D = (Tt*sgn + l*D)./denom;
    
end

% negative-sum trick:
D(idx) = 0;
D(idx) = -sum(D, 2);

end

function cout = computeDerCoeffs(c)
%COMPUTEDERCOEFFS   Recurrence relation for coefficients of derivative.
%   C is the matrix of Chebyshev coefficients of a (possibly array-valued)
%   CHEBTECH object.  COUT is the matrix of coefficients for a CHEBTECH object
%   whose columns are the derivatives of those of the original.
    
    [n, m] = size(c);
    cout = zeros(n-1, m);                     % Initialize vector {c_r}
    w = repmat(2*(n-1:-1:1)', 1, m);
    v = w.*c(1:end-1,:);                      % Temporal vector
    cout(1:2:end,:) = cumsum(v(1:2:end,:));   % Compute c_{n-2}, c_{n-4},...
    cout(2:2:end,:) = cumsum(v(2:2:end,:));   % Compute c_{n-3}, c_{n-5},...
    cout(end,:) = .5*cout(end,:);             % Adjust the value for c_0
end

function [m, n, p, dom, bc, nlbc, nrbc, mapFrom, mapTo] = parseInputs(N, varargin)
% Parse the inputs to DIFFMAT.

p = 1;
dom = [-1 1];
mapFrom = [];
mapTo = [];
lbc = {};
nlbc = 0;
rbc = {};
nrbc = 0;
isLbcGiven = 0;
isRbcGiven = 0;

if ( isscalar(N) )
    n = N;
    m = n;
elseif ( N(2) < 0 )
    n = N(1);
    m = n + N(2);
else
    m = N(1);
    n = N(2);
end

for j = 1:numel(varargin)
    v = varargin{j};
    if ( isnumeric(v) )
        if ( isempty(v) )
            if ( ~isLbcGiven )
                lbc = {};
                isLbcGiven = 1;
            elseif ( ~isRbcGiven )
                rbc = {};
                isRbcGiven = 1;
            end
        elseif ( isscalar(v) )
            p = v;
        else
            dom = v;
        end
    elseif ( ischar(v) )
        switch v
            case 'rect'
                
                if ( strcmpi(mapFrom, 'periodic') )
                    error('CHEBFUN:diffmat:wrongInput', ...
                        ['Rectangular Fourier differentiation matrices are '...
                        'not supported.']);
                end
                
                if ( isscalar(N) )
                    m = n - p;
                end
                
            case 'periodic'
                mapFrom = v;
                mapTo = v;
                if ( m ~= n )
                    error('CHEBFUN:diffmat:wrongInput', ...
                        ['Rectangular Fourier differentiation matrices are '...
                        'not supported.']);
                end
                
            case {'chebkind1', 'chebkind2', 'leg'}
                if ( isempty(mapFrom) )
                    mapFrom = v;
                elseif ( isempty(mapTo) )
                    mapTo = v;
                else
                    error('CHEBFUN:diffmat:unknown', ...
                        'Too many inputs for grid type.');
                end
                
            case {'dirichlet', 'neumann', 'sum', []}
                if ( ~isLbcGiven )
                    lbc = {v};
                    isLbcGiven = 1;
                elseif ( ~isRbcGiven )
                    rbc = {v};
                    isRbcGiven = 1;
                else
                    error('CHEBFUN:diffmat:unknown', ...
                        ['Too many inputs for boundary condition. ' ...
                        'Use curly brackets to group left and right ' ...
                        'boundary conditions, if multiple boundary ' ...
                        'conditions are considered at one boundary.']);
                end
            otherwise
                error('CHEBFUN:diffmat:unknown', ['Unknown input ', v]);
        end

    elseif ( iscell(v) )
        if ( ~isLbcGiven )
            lbc = v;
            isLbcGiven = 1;
        elseif ( ~isRbcGiven )
            rbc = v;
            isRbcGiven = 1;
        else
            error('CHEBFUN:diffmat:unknown', ...
                'Unrecognized boundary condition.');
        end
    else
        error('CHEBFUN:diffmat:unknown', ...
            'Unknown input of type %s.', class(v));
    end
end

% If only one grid is given, then let 
if ( ~isempty(mapFrom) && isempty(mapTo) )
    mapTo = mapFrom;
end

if ( isempty(mapFrom) )
    mapFrom = 'chebkind2';
    mapTo = 'chebkind2';
end   

if ( p < 0 )
    error('CHEBFUN:diffmat:wrongInput', ...
            'The order of differentiation matrix must be non-negative.');
end

% No breakpoints allowed:
if ( numel(dom) > 2 )
    dom = dom([1 end]);
    warning('CHEBFUN:diffmat:noBreaks', ...
        'DIFFMAT does not support domains with breakpoints.');
end

% Boundary conditions:
bc = [lbc rbc];
if ( ~isempty(bc) )
    if ( isa(mapTo, 'periodic')  )
        error('CHEBFUN:diffmat:wrongBC', ...
            ['For periodic functions, there is no need to specify boundary ' ...
             'conditions.']);
    end
    nlbc = numel(lbc);
    nrbc = numel(rbc);
    nbc = nlbc + nrbc;
    if ( nbc ~= p )
        error('CHEBFUN:diffmat:wrongBC', ...
            ['The number of boundary conditions must match differentiation ' ...
             'order p.']);
    end
end

end<|MERGE_RESOLUTION|>--- conflicted
+++ resolved
@@ -125,11 +125,6 @@
         D = P2*D*P1;
         
         % Flipping trick for symmetry:
-<<<<<<< HEAD
-        DRot = rot90(D, 2);
-        idxTo = rot90(~triu(ones(N)));
-        D(idxTo) = (-1)^p*DRot(idxTo);
-=======
         d = diag(rot90(D));
         d = sign(d).*(abs(d) + abs(flipud(d)))/2;
         D(logical(flipud(eye(N)))) = d;
@@ -139,7 +134,6 @@
         if ( mod(N, 2) == 1 )
             D((N+1)/2,(N+1)/2) = 0;
         end
->>>>>>> 62f7ed92
     end
     
 elseif ( strcmpi(mapTo, 'chebkind1') )
