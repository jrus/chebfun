function [y, info] = solveIVP(N, rhs, pref, varargin)
%SOLVEIVP    Solve an IVP by reforming it to a first order system.
%
%   U = SOLVEIVP(N, RHS), where N is a CHEBOP and RHS is a CHEBMATRIX, CHEBFUN
%   or a vector of doubles attempts to solve the IVP
%
%       N(U) = RHS + boundary conditions specified by N
%
%   Observe that U = SOLVEIVP(N, RHS) has the same effect as U = N\RHS, but this
%   method allows greater flexibility than CHEBOP backslash, as described below.
%
%   If successful, the solution returned, U, is a CHEBFUN if N specifies a
%   scalar problem, and a CHEBMATRIX if N specifies a coupled systems of
%   ordinary differential equations. This method solves both linear and
%   nonlinear problems be automatically converting them to a coupled first-order
%   system, which can then be solved using MATLAB's built in solvers.
%
%   U = SOLVEIVP(N, RHS, PREF) is the same as above, using the preferences
%   specified by the CHEBOPPREF variable PREF.
%
%   [U, INFO] = SOLVEIVP(N, RHS, PREF) is the same as above, but also returns
%   the MATLAB struct INFO, which contains useful information about the solution
%   process. The fields of INFO are as follows (more may be added in future
%   versions):
%       SOLVER: The MATLAB solver used when solving the problem.
%
%
%   Note that CHEBOP allows the RHS of coupled system of ODEs to be a scalar,
%   e.g., one can both call
%       N = chebop(@(x, u, v) [diff(u) + v ; u + diff(v)], [0 10]);
%       N.bc = @(x, u, v) [u(0) ; v(0)];
%       uv = solvebvp(N, 0);
%   and
%       uv = solvebvp(N, [0; 0]);
%
% See also: CHEBOP, CHEBOP/MLDIVIDE, CHEBOPPREF, CHEBOP/SOLVEBVP,
% CHEBFUN/ODE113, CHEBFUN/ODE15S, CHEBFUN/ODE45, CHEBFUN/ODESOL, TREEVAR. 

% Copyright 2014 by The University of Oxford and The Chebfun Developers.
% See http://www.chebfun.org/ for Chebfun information.

% Developer note:
%   U = SOLVEIVP(N, RHS, PREF, DISPLAYINFO) allows passing in a function handle
%   to a displaying method that is called after solution has been computed.
%   This allows separating the displaying process for regular CHEBOP use and
%   CHEBGUI. See chebop/displayIVPinfo() and chebgui/displayIVPinfo() for more
%   details.

%% SETUP
% Check inputs
if ( nargin < 2 )
    % Default right-hand side.
    rhs = 0;
elseif (isa(rhs, 'chebfun') || isa(rhs, 'chebmatrix') )
    % Ensure that the RHS lives on the same domain as the CHEBOP N.
    assert( (rhs.domain(1) == N.domain(1)) && ...
            (rhs.domain(end) == N.domain(end)), ...
            'CHEBFUN:CHEBOP:solveIVP:domainMismatch', ...
<<<<<<< HEAD
            ['The domains of the CHEBOP and the right-hand side of the ' ...'
=======
            ['The domains of the CHEBOP and the right-hand side of the ' ...
>>>>>>> c2e89c01
            'equation do not match.']);
end

if ( nargin < 3 )
    % Create a default CHEBOPPREF if we didn't get one passed
    pref = cheboppref;
end

if ( nargin < 4 )
    % Use the default displayInfo() method if none was passed.
    displayInfo = @chebop.displayIVPinfo;
else
    % Otherwise, the displayInfo method was the first entry of VARARGIN.
    displayInfo = varargin{1};
end

% Check for unbounded domains, which we (currently) don't support:
if ( ~all(isfinite(N.domain)) )
    error('CHEBFUN:CHEBOP:solveIVP:infDom', ...
        'Solving IVPs on unbounded intervals is not supported.');
end

% If pref.ivpSolver is set to a global method, we really should be calling
% CHEBOP/SOLVEBVP():
if ( isempty(strfind(func2str(pref.ivpSolver), 'chebfun.ode')) )
    [y, info] = solvebvp(N, rhs, pref, varargin{:});
    info.solver = 'Global method';
    return
end

%% Convert to a first-order system

% We call the conversion methods of the TREEVAR class, the call depends on
% whether we're dealing with a system or not.
[anonFun, varIndex, problemDom, coeffs, diffOrders] = ...
    treeVar.toFirstOrder(N.op, rhs, N.domain);

% Join all breakpoints, which can either be specified by the CHEBOP, or arise
% from discontinuous coefficients in the problem.
dom = union(N.domain, problemDom);

%% Obtain information about the initial conditions.

% Create a zero CHEBFUN for evaluating N.LBC or N.RBC. This gives us the correct
% values we need for passing as initial/final conditions to the ODE solver.
cheb0 = chebfun(@(x) 0*x, dom);

% Evaluate N.LBC or N.RBC:
if ( ~isempty(N.lbc) )
    % Create enough copies to allow to evaluate the initial condition for
    % systems:
    cheb0 = repmat({cheb0}, nargin(N.lbc), 1);
    % Evaluate the initial condition:
    bcEvalFun = N.lbc(cheb0{:});
    % Store the point at which the initial condition is evaluated (left
    % endpoint):
    evalPoint = dom(1);
    % The domain of the differential equation:
    odeDom = dom;
    % Store that we're solving an IVP.
    isIVP = 1;
else
    % Create enough copies to allow to evaluate the initial condition for
    % systems:
    cheb0 = repmat({cheb0}, nargin(N.rbc), 1);
    % Evaluate the final condition:
    bcEvalFun = N.rbc(cheb0{:});
    % Store the point at which the final condition is evaluated (right
    % endpoint):
    evalPoint = dom(end);
    % Flip the time domain of the problem, so that it will be solved as a
    % final-value problem.
    odeDom = fliplr(dom);
    % Store that we're solving an FVP.
    isIVP = 0;
end

% Check that the coefficients multiplying the highest order terms are
% non-vanishing at the end point of the domain, as the MATLAB ODE methods can't
% deal with such problems:
vanishingCoeffs = false;
for coeffCounter = 1:length(coeffs)
    coeff = coeffs{coeffCounter};
    if ( isa(coeff, 'chebfun') )
        vanishingCoeffs = vanishingCoeffs || ( coeff(evalPoint) == 0 );
    else
        vanishingCoeffs = vanishingCoeffs || ( coeff == 0 );
    end
end
if ( vanishingCoeffs )
    error('CHEBFUN:CHEBOP:solveIVP:zeroCoeffs', ...
        ['Time stepping methods do not support vanishing coefficients at ' ...
        'the endpoint of the domain. Please use global methods instead.']);
end

% Evaluating N.LBC or N.RBC above gives CHEBFUN results. Evaluate the CHEBFUNs
% at the appropriate endpoint to obtain the scalar value for the initial/final
% condition. We need to negate the results so that we can pass them as
% appropriate to the MATLAB solvers below
if ( isa(bcEvalFun, 'chebfun') )
    % Scalar case
    initVals = -bcEvalFun(evalPoint);
else
    % Coupled systems case
    initVals = -cellfun(@feval, bcEvalFun.blocks, ...
        repmat({evalPoint}, length(bcEvalFun.blocks), 1) );
end

% The number of initial conditions passed should match the total diffOrders that
% appear in the problem:
assert(sum(diffOrders) == length(initVals), ...
    'CHEBFUN:CHEBOP:solveIVP:numConditions', ['The number of initial/final ' ...
    'conditions does not match the\ndifferential order(s) appearing in the ' ...
    'problem.'])

% Need to sort the results of INITVALS above. This is because we can't guarantee
% that the LBC or RBC were imposed in the order of ascending variables, and
% ascending diffOrder. The SORTCONDITIONS() method of the TREEVAR class
% evaluates the conditions with TREEVAR inputs, which gives it enough
% information to be able to sort them in the correct order.
if ( isIVP )
    idx = treeVar.sortConditions(N.lbc, N.domain);
else
    idx = treeVar.sortConditions(N.rbc, N.domain);
end

% Sort the results from above:
initVals = initVals(idx);

% Create an ODESET struct for specifying tolerance:
opts = odeset('absTol', pref.ivpAbsTol, 'relTol', pref.ivpRelTol);

% What solver do we want to use for the IVP?
solver = pref.ivpSolver;

% Solve!
[t, y]= solver(anonFun, odeDom, initVals, opts);

% To fit in with CHEBOP backslash, just return the functions, not their
% derivatives as well, as is normally done in the MATLAB ODE solvers. Above, we
% determined and stored in VARINDEX what columns of Y will correspond to the
% functions we want to return.
y = y(:, varIndex);

% Find how many dependent functions the solution consists of, i.e., the number
% of unknown variables in the case of coupled systems.
numColY = numColumns(y);

% If we were solving a coupled system, return the solution as a CHEBMATRIX to be
% consistent with standard CHEBOP backslash:
if (numColY > 1)
    y = chebmatrix(y);
    % Transpose that doesn't convert row chebfuns to column ones:
    y.blocks = reshape(y.blocks, numColY, 1); 
end

% Return what solver we were using
info.solver = solver;

% Do we want to display information about the solution process?
if ( ~strcmpi(pref.display, 'off') )
    displayInfo(y, isIVP)
end

% Return useful information about the solution:
info.solver = solver;

end<|MERGE_RESOLUTION|>--- conflicted
+++ resolved
@@ -56,11 +56,7 @@
     assert( (rhs.domain(1) == N.domain(1)) && ...
             (rhs.domain(end) == N.domain(end)), ...
             'CHEBFUN:CHEBOP:solveIVP:domainMismatch', ...
-<<<<<<< HEAD
-            ['The domains of the CHEBOP and the right-hand side of the ' ...'
-=======
             ['The domains of the CHEBOP and the right-hand side of the ' ...
->>>>>>> c2e89c01
             'equation do not match.']);
 end
 
