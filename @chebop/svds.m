--- conflicted
+++ resolved
@@ -28,11 +28,7 @@
 %
 % See also LINOP/SVDS.
 
-<<<<<<< HEAD
-% Copyright 2016 by The University of Oxford and The Chebfun Developers. 
-=======
 % Copyright 2017 by The University of Oxford and The Chebfun Developers.
->>>>>>> cd920c74
 % See http://www.chebfun.org/ for Chebfun information.
 
 % Did we get preferences passed?
