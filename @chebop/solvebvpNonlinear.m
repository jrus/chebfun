--- conflicted
+++ resolved
@@ -312,12 +312,7 @@
 end
 
 % Evaluate and linearise the remaining constraints:
-<<<<<<< HEAD
-if ( ~isempty(N.bc) )
-=======
 if ( ~isempty(N.bc) || isequal(pref.discretization, @fourcolloc) )
-    
->>>>>>> 29ce21e5
     % Periodic case. 
     if ( (isa(N.bc, 'char') && strcmpi(N.bc, 'periodic')) || ...
             isequal(pref.discretization, @fourcolloc) )
