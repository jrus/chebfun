function [u, info] = solvebvpNonlinear(N, rhs, L, u0, res, pref, displayInfo)
%SOLVEBVPNONLINEAR      Solve a nonlinear BVP, using damped Newton iteration.
% The inputs to the method are:
%   N:      Nonlinear CHEBOP
%   rhs:    A CHEBMATRIX, right hand side of ODE
%   L:      A LINOP, linearisation of N around the initial guess
%   u0:     A CHEBMATRIX, an initial guess of solution
%   res:    A CHEBMATRIX, residual of ODE at initial guess
%   pref:   CHEBOPPREF preference structure
%
% The outputs are
%   u:      A CHEBMATRIX, that represents the solution of the BVP if the method
%           converged to a solution.
%   info:   A MATLAB struct with useful information about the Newton iteration.
%
% See also: CHEBOP/SOLVEBVP, CHEBOP/DAMPINGERRORBASED.

%%%%%%%%%%%%%%%%%%%%%%%%%%%%%%%%%%%%%%%%%%%%%%%%%%%%%%%%%%%%%%%%%%%%%%%%%%%%%%%%
% Developer note:
%   This method also accepts the function handle DISPLAYINFO, that allows
%   passing in a function handle to a displaying method that is called during
%   the Newton iteration. This allows separating the displaying process for
%   regular CHEBOP use and CHEBGUI. See chebop/displayInfo() and
%   chebgui/displayInfo() for more details.
%%%%%%%%%%%%%%%%%%%%%%%%%%%%%%%%%%%%%%%%%%%%%%%%%%%%%%%%%%%%%%%%%%%%%%%%%%%%%%%%

% Store preferences used in the Newton iteration in separate variables
maxIter  = pref.maxIter;
errTol   = pref.errTol;

% Did the user request damped or undamped Newton iteration? Start in mode
% requested (later on, the code can switch between modes).
prefDamping = pref.damping;
damping =      prefDamping;

% Assign initial guess to u:
u = u0;

% Initialise the independent variable:
x = chebfun(@(x) x, N.domain);

% Counter for number of Newton steps taken.
newtonCounter = 0;

% Variables that controls whether we want to stop the Newton iteration, either
% because we converged, we have reached the maximum number of iterations, or the
% process has been identified to be nonconvergent.
success = 0;
giveUp = 0;
maxIterExceeded = 0;
terminate = 0;

% Store a vector with information about the norm of the Newton updates:
normDeltaVec = zeros(maxIter, 1);

% Initial damping parameter:
lambda = 1;

% Need to subtract the rhs from the residual passed in.
res = res - rhs;

% Initial estimate of error
errEst = inf;

% Some initializations of the DAMPINGINFO struct. See 
%   >> help dampingErrorBased 
% for discussion of this struct. 
dampingInfo.errTol =        errTol;
dampingInfo.normDeltaOld =  [];
dampingInfo.normDeltaBar =  [];
dampingInfo.lambda =        lambda;
dampingInfo.lambdaMin =     pref.lambdaMin;
dampingInfo.newtonCounter = newtonCounter;
dampingInfo.deltaBar =      [];
dampingInfo.damping =       damping;
dampingInfo.x =             x;
dampingInfo.giveUp =        0;

linpref = pref;
linpref.errTol = pref.errTol/10;

% Get the differential order of the LINOP L (needed when evaluating the residual
% of periodic boundary conditions):
diffOrder = L.diffOrder;

% Start the Newton iteration!
while ( ~terminate )
    
    % Compute a Newton update:
    [delta, disc] = linsolve(L, res, linpref, vscale(u));

    % We had two output arguments above, need to negate DELTA.
    delta = -delta;

    % Store the norm of the update:
    normDelta = norm(delta);
    
    % Assign to the DAMPINGINFO struct:
    dampingInfo.normDelta = normDelta;
    
    % At the first Newton iteration, we have to do additional checks.
    if ( newtonCounter == 0)
        % Did we actually get an initial passed that solves the BVP?
        if ( normDelta/sum(vscale(u)) < errTol/100 )
            displayInfo('exactInitial', pref);
            info.error = NaN;
            info.normDelta = normDelta;
            return
        else
            % We actually have to start the Newton iteration. Print info to
            % command window, and/or show plot of progress:
            [displayFig, displayTimer] = displayInfo('init', u0, pref);
        end
    end
    
    % Are we in damped mode?
    if ( damping )
        
        % Find the next Newton iterate (the method finds the step-size, then
        % takes the damped Newton and returns the next iterate).
        [u, dampingInfo] = dampingErrorBased(N, u, rhs, delta, ...
            L, disc, dampingInfo);
        
        % If we're in damped mode, we don't get an error estimate...
        errEst = NaN;
        
        % Extract info from the dampingInfo struct, used for printing:
        lambda = dampingInfo.lambda;
        cFactor = dampingInfo.cFactor;
        
        % Do we want to keep Newton in damped mode?
        damping = dampingInfo.damping;
        
        % Is the damping strategy telling us to give up?
        giveUp = dampingInfo.giveUp;
        
        % Did we converge within the damped phase?
        success = dampingInfo.success;
        
    else % We are in undamped phase
        
        % Update lambda so that we will print correct information in the
        % displayInfo() method.
        lambda = 1;
        
        % Take a full Newton step:
        u = u + delta;
        
        % Compute a contraction factor and an error estimate. Can only do so
        % once we have taken one step.
        if ( newtonCounter == 0 )
            cFactor = NaN;
        else
            % Compute the contraction factor of this iterate:
            cFactor = normDelta / normDeltaOld;
            
            if ( cFactor >= 1 )
                % We're not observing the nice convergence of Newton iteration
                % anymore. Have to resort back to damped iteration (but only if
                % the user wanted damped Newton in the first place).
                damping = prefDamping;
                if ( damping ) 
                    continue    % Go back to the start of loop
                end
            else
                % Error estimate based on the norm of the update and the contraction
                % factor.
                errEst =  normDelta / (1 - cFactor^2);
            end
        end
        
    end
    
    % Update counter of Newton steps taken:
    newtonCounter = newtonCounter + 1;
    dampingInfo.newtonCounter = newtonCounter;
        
    % Store information about the norm of the updates:
    normDeltaVec(newtonCounter) = normDelta;
    
    % Need to store the norm of the current update to use in damping strategy:
    normDeltaOld = normDelta;
    dampingInfo.normDeltaOld = normDeltaOld;
    
    % Find the maximum length of the current solution:
    len = max(cellfun(@length, u.blocks(:)));
    
    % Print info to command window, and/or show plot of progress
    [displayTimer, stopReq] = displayInfo('iter', u, delta, newtonCounter, ...
        normDelta, cFactor, length(delta{1}), lambda, len, displayFig, ...
        displayTimer, pref);
    
    if ( errEst < errTol )  
        % Sweet, we have converged!      
        success = 1;
    elseif ( newtonCounter > maxIter )
        % Damn, we failed.
        maxIterExceeded = 1;
    elseif ( stopReq )
        % User requested to stop the iteration. Generally, this will only happen
        % in GUI mode.
        
        % Do nothing.
    else
        % Linearize around current solution:
        [L, res] = linearize(N, u, x);
        % Need to subtract the original RHS from the residual:
        res = res - rhs;
    end
    
    % Should we stop the Newton iteration?
    if ( success || maxIterExceeded || ( giveUp == 1) || stopReq )
        break
    end
    
end

% Simplify the result before returning it and printing solver info:
u = simplify(u);

% Evaluate how far off we are from satisfying the boundary conditions.
errEstBC = normBCres(N, u, x, diffOrder, pref);

% Print information depending on why we stopped the Newton iteration.
if ( success )
    % Show final information.
    displayInfo('final', u, delta, newtonCounter, errEst, errEstBC, ...
        displayFig, displayTimer, pref)
elseif ( maxIterExceeded )
    warning('CHEBFUN:CHEBOP:solvebvpNonlinear:maxIter',...
        ['Newton iteration failed. Maximum number of iterations exceeded.\n',...
        'See help cheboppref for how to increase the number of steps allowed.'])
elseif ( giveUp )
    warning('CHEBFUN:CHEBOP:solvebvpNonlinear:notConvergent',...
        ['Newton iteration failed.\n', ...
        'Please try supplying a better initial guess via the .init field \n' ...
        'of the chebop.'])
end

% Return useful information in the INFO structure
info.normDelta = normDeltaVec(1:newtonCounter);
info.error = errEst;

end

% %%%%%%%%%%%%%%%%%%%%%%%%%%%%%%%%%%%%%%%%%%%%%%%%%%%%%%%%%%%%%%%%%%%%%%%%%%%%%%

function bcNorm = normBCres(N, u, x, diffOrder, pref)
%NORMBCRES   Compute residual norm of the boundary conditions.
%   NORMBCRES(N, U, X, DIFFORDER, PREF) returns the combined Frobenius norm of N.lbc(U),
%   N.rbc(U), and N.bc(X, U).

% [TODO]: This might be useful elsewehere (i.e. chebop/linearize), do we want to
% move this into a separate file?

% Initialize:
bcNorm = 0;

% If nargin(N) <= 2, but the dimension of the solution guess passed is greater
% than 1, we are working with the @(x,u) [diff(u{1}) + u{2}; ...] syntax. Need
% to make the code aware of this.
if ( nargin(N) <= 2 && max(size(u)) > 1 )
    cellArg = 1;
else
    cellArg = 0;
end

% Extract the blocks from the CHEBMATRIX U.
uBlocks = u.blocks;

% Evaluate left boundary condition(s):
if ( ~isempty(N.lbc) )
    % Evaluate.
    if ( cellArg )
        lbcU = N.lbc(u);
    else
        lbcU = N.lbc(uBlocks{:});
    end
    
    % The output might be a CHEBFUN, or a CHEBMATRIX
    if ( isa(lbcU, 'chebfun') )
        bcNorm = bcNorm + sum(feval(lbcU, N.domain(1)).^2);
    elseif ( isa(lbcU, 'chebmatrix') ) 
        % Loop through the components of LBCU.
        for k = 1:max(size(lbcU))
            % Obtain the kth element of the CHEBMATRIX
            lbcUk = lbcU{k};
            % Evaluate the function at the left endpoint
            bcNorm = bcNorm + feval(lbcUk, N.domain(1))^2;
        end
    end
end

% Evaluate right boundary condition(s):
if ( ~isempty(N.rbc) )
    % Evaluate.
    if ( cellArg )
        rbcU = N.rbc(u);
    else
        rbcU = N.rbc(uBlocks{:});
    end
    
    % The output might be a CHEBFUN, or a CHEBMATRIX
    if ( isa(rbcU, 'chebfun') )
        bcNorm = bcNorm + sum(feval(rbcU, N.domain(end)).^2);
    elseif ( isa(rbcU, 'chebmatrix') ) 
        % Loop through the components of RBCU.
        for k = 1:max(size(rbcU))
            % Obtain the kth element of the CHEBMATRIX
            rbcUk = rbcU{k};
            % Evaluate the function at the left endpoint
            bcNorm = bcNorm + feval(rbcUk, N.domain(end))^2;
        end
    end
end

% Evaluate and linearise the remaining constraints:
<<<<<<< HEAD
disc = pref.discretization();
tech = disc.returnTech();
techUsed = tech();
if ( ~isempty(N.bc) || isPeriodicTech(techUsed) )
    
=======
if ( ~isempty(N.bc) || isequal(pref.discretization, @trigcolloc) )
>>>>>>> 9871dccc
    % Periodic case. 
    if ( (isa(N.bc, 'char') && strcmpi(N.bc, 'periodic')) || ...
            isPeriodicTech(techUsed) )
        bcU = 0;
        % Need to evaluate the residual of the boundary condition for each
        % independent variable uBlocks{k} separately, since each variable can
        % have a different maximum differential order associated with it in a
        % problem.
        for k = 1:numel(uBlocks)
            for l = 0:max(diffOrder(:, k))
                % Compute residual of appropriately many derivatives:
                bcU = bcU + (feval(diff(uBlocks{k}, l), N.domain(end)) - ...
                    feval(diff(uBlocks{k}, l), N.domain(1)))^2;
            end
        end
        bcNorm = bcNorm + bcU;
        
    else
        % Evaluate. The output, BCU, will be a vector.
        bcU = N.bc(x, uBlocks{:});
        bcNorm = bcNorm + norm(bcU, 2).^2;
    end
end

bcNorm = sqrt(bcNorm);

end<|MERGE_RESOLUTION|>--- conflicted
+++ resolved
@@ -315,15 +315,11 @@
 end
 
 % Evaluate and linearise the remaining constraints:
-<<<<<<< HEAD
 disc = pref.discretization();
 tech = disc.returnTech();
 techUsed = tech();
-if ( ~isempty(N.bc) || isPeriodicTech(techUsed) )
-    
-=======
+
 if ( ~isempty(N.bc) || isequal(pref.discretization, @trigcolloc) )
->>>>>>> 9871dccc
     % Periodic case. 
     if ( (isa(N.bc, 'char') && strcmpi(N.bc, 'periodic')) || ...
             isPeriodicTech(techUsed) )
