function D = diffmat(N,k)

% DIFFMAT  Chebyshev differentiation matrix
% D = DIFFMAT(N) is the matrix that maps function values at N Chebyshev
% points to values of the derivative of the interpolating polynomial at
% those points.
%
% D = DIFFMAT(N,K) is the same, but for the Kth derivative.
%
% The matrices are computed using the 'hybrid' formula of Schneider &
% Werner [1] and Welfert [2] proposed by Tee [3].

% Copyright 2011 by The University of Oxford and The Chebfun Developers.
% See http://www.maths.ox.ac.uk/chebfun/ for Chebfun information.

% References:
%  [1] Schneider, C. and Werner, W., "Some new aspects of rational
%   interpolation", Math. Comp. (47) 285--299, 1986.
%  [2] Welfert, B. D., "Generation of pseudospectral matrices I", SINUM,
%   (34) 1640--1657.
%  [3] Tee, T. W., "An adaptive rational spectral method for differential
%   equations with rapidly varying solutions", Oxford DPhil Thesis, 2006.

if nargin < 2, k = 1; end

if N == 0, D = []; return, end
if N == 1, D = 0; return, end

% construct Chebyshev grid and weights
x = blockColloc2.points(N);
w = [.5 ; ones(N-1,1)]; w(2:2:end) = -1; w(N) = .5*w(N);

ii = (1:N+1:N^2)';              % indices of diagonal
Dx = bsxfun(@minus,x,x');       % all pairwise differences
Dx(ii) = Dx(ii) + 1;            % add identity
Dxi = 1./Dx;                    % reciprocal
Dw = bsxfun(@rdivide,w.',w);    % pairwise divisions
Dw(ii) = Dw(ii) - 1;            % subtract identity

% k = 1
D = Dw .* Dxi;
D(ii) = 0; D(ii) = - sum(D,2);              % negative sum trick

if k == 1, return, end

% k = 2
D = 2*D .* (repmat(D(ii),1,N) - Dxi);
D(ii) = 0; D(ii) = - sum(D,2);              % negative sum trick

% higher orders
for n = 3:k
    D = n*Dxi .* (Dw.*repmat(D(ii),1,N) - D);
    D(ii) = 0; D(ii) = - sum(D,2);          % negative sum trick
end

<<<<<<< HEAD
if N < 2^11+2
    siz = whos('cache');
    if siz.bytes > 50000000
        cache = {};
    end
    cache{N}{k} = D;
end
=======
>>>>>>> 53e140ba

end
<|MERGE_RESOLUTION|>--- conflicted
+++ resolved
@@ -1,67 +1,56 @@
-function D = diffmat(N,k)
-
-% DIFFMAT  Chebyshev differentiation matrix
-% D = DIFFMAT(N) is the matrix that maps function values at N Chebyshev
-% points to values of the derivative of the interpolating polynomial at
-% those points.
-%
-% D = DIFFMAT(N,K) is the same, but for the Kth derivative.
-%
-% The matrices are computed using the 'hybrid' formula of Schneider &
-% Werner [1] and Welfert [2] proposed by Tee [3].
-
-% Copyright 2011 by The University of Oxford and The Chebfun Developers.
-% See http://www.maths.ox.ac.uk/chebfun/ for Chebfun information.
-
-% References:
-%  [1] Schneider, C. and Werner, W., "Some new aspects of rational
-%   interpolation", Math. Comp. (47) 285--299, 1986.
-%  [2] Welfert, B. D., "Generation of pseudospectral matrices I", SINUM,
-%   (34) 1640--1657.
-%  [3] Tee, T. W., "An adaptive rational spectral method for differential
-%   equations with rapidly varying solutions", Oxford DPhil Thesis, 2006.
-
-if nargin < 2, k = 1; end
-
-if N == 0, D = []; return, end
-if N == 1, D = 0; return, end
-
-% construct Chebyshev grid and weights
-x = blockColloc2.points(N);
-w = [.5 ; ones(N-1,1)]; w(2:2:end) = -1; w(N) = .5*w(N);
-
-ii = (1:N+1:N^2)';              % indices of diagonal
-Dx = bsxfun(@minus,x,x');       % all pairwise differences
-Dx(ii) = Dx(ii) + 1;            % add identity
-Dxi = 1./Dx;                    % reciprocal
-Dw = bsxfun(@rdivide,w.',w);    % pairwise divisions
-Dw(ii) = Dw(ii) - 1;            % subtract identity
-
-% k = 1
-D = Dw .* Dxi;
-D(ii) = 0; D(ii) = - sum(D,2);              % negative sum trick
-
-if k == 1, return, end
-
-% k = 2
-D = 2*D .* (repmat(D(ii),1,N) - Dxi);
-D(ii) = 0; D(ii) = - sum(D,2);              % negative sum trick
-
-% higher orders
-for n = 3:k
-    D = n*Dxi .* (Dw.*repmat(D(ii),1,N) - D);
-    D(ii) = 0; D(ii) = - sum(D,2);          % negative sum trick
-end
-
-<<<<<<< HEAD
-if N < 2^11+2
-    siz = whos('cache');
-    if siz.bytes > 50000000
-        cache = {};
-    end
-    cache{N}{k} = D;
-end
-=======
->>>>>>> 53e140ba
-
-end
+function D = diffmat(N,k)
+
+% DIFFMAT  Chebyshev differentiation matrix
+% D = DIFFMAT(N) is the matrix that maps function values at N Chebyshev
+% points to values of the derivative of the interpolating polynomial at
+% those points.
+%
+% D = DIFFMAT(N,K) is the same, but for the Kth derivative.
+%
+% The matrices are computed using the 'hybrid' formula of Schneider &
+% Werner [1] and Welfert [2] proposed by Tee [3].
+
+% Copyright 2011 by The University of Oxford and The Chebfun Developers.
+% See http://www.maths.ox.ac.uk/chebfun/ for Chebfun information.
+
+% References:
+%  [1] Schneider, C. and Werner, W., "Some new aspects of rational
+%   interpolation", Math. Comp. (47) 285--299, 1986.
+%  [2] Welfert, B. D., "Generation of pseudospectral matrices I", SINUM,
+%   (34) 1640--1657.
+%  [3] Tee, T. W., "An adaptive rational spectral method for differential
+%   equations with rapidly varying solutions", Oxford DPhil Thesis, 2006.
+
+if nargin < 2, k = 1; end
+
+if N == 0, D = []; return, end
+if N == 1, D = 0; return, end
+
+% construct Chebyshev grid and weights
+x = blockColloc2.points(N);
+w = [.5 ; ones(N-1,1)]; w(2:2:end) = -1; w(N) = .5*w(N);
+
+ii = (1:N+1:N^2)';              % indices of diagonal
+Dx = bsxfun(@minus,x,x');       % all pairwise differences
+Dx(ii) = Dx(ii) + 1;            % add identity
+Dxi = 1./Dx;                    % reciprocal
+Dw = bsxfun(@rdivide,w.',w);    % pairwise divisions
+Dw(ii) = Dw(ii) - 1;            % subtract identity
+
+% k = 1
+D = Dw .* Dxi;
+D(ii) = 0; D(ii) = - sum(D,2);              % negative sum trick
+
+if k == 1, return, end
+
+% k = 2
+D = 2*D .* (repmat(D(ii),1,N) - Dxi);
+D(ii) = 0; D(ii) = - sum(D,2);              % negative sum trick
+
+% higher orders
+for n = 3:k
+    D = n*Dxi .* (Dw.*repmat(D(ii),1,N) - D);
+    D(ii) = 0; D(ii) = - sum(D,2);          % negative sum trick
+end
+
+end