--- conflicted
+++ resolved
@@ -1,4 +1,3 @@
-
 classdef (InferiorClasses = {?chebfun}) adchebfun 
 %ADCHEBFUN   A class for supporting automatic differentiation in Chebfun.
 %
@@ -505,7 +504,6 @@
             % f.linearity = f.linearity;
         end
         
-<<<<<<< HEAD
         function Nu = deflationFun(Nu, u, r, p, alp)
             % NU = DEFLATIONFUN(NU, U, R, P, ALP)
             
@@ -589,7 +587,6 @@
             Nu.func = ffunc*(alp + normFun);
         end
         
-=======
         function f = deriv(f, xx, varargin)
             % DERIV   Evaluate a derivative of an ADCHEBFUN.
             %
@@ -636,9 +633,7 @@
 
         end
             
-            
->>>>>>> e5c86034
-        
+                    
         function f = diff(f, k)
             % F = DIFF(F, K)   DIFF of an ADCHEBFUN
             
