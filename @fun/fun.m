--- conflicted
+++ resolved
@@ -83,16 +83,12 @@
 
     end
     
-<<<<<<< HEAD
+    %% ABSTRACT STATIC METHODS REQUIRED BY THIS CLASS.
     methods (Abstract = true, Static = true)
-=======
-    %% ABSTRACT STATIC METHODS REQUIRED BY THIS CLASS.
-    methods(Abstract = true, Static = true)
->>>>>>> f789da0a
-                
+
         % Map from [-1, 1] to the domain of the FUN.
         m = createMap(domain);  
-        
+
     end
     
     %% METHODS IMPLEMENTED BY THIS CLASS.
